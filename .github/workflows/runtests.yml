# ------------------------------------------------------------------ #
#                                                                    #
#           SymPy CI script for Github Actions                       #
#                                                                    #
#   Runs each time a pull request is opened, pushed or merged        #
#                                                                    #
# ------------------------------------------------------------------ #

name: test
on: [push, pull_request]
jobs:

  # -------------------- Code quality ------------------------------ #

  code-quality:

    runs-on: ubuntu-20.04
    steps:
      - uses: actions/checkout@v3

      - uses: actions/setup-python@v4
        with:
          python-version: '3.11'
      - run: python -m pip install --upgrade pip
<<<<<<< HEAD
      - run: pip install mpmath flake8 flake8-comprehensions pytest
=======
      - run: pip install mpmath flake8 flake8-comprehensions ruff
>>>>>>> 75691e5c

      - name: Basic code quality tests
        run: bin/test quality

      - name: Run flake8 on the sympy package
        run: flake8 sympy

      - name: Run Ruff on the sympy package
        run: ruff check .

      - name: Detect invalid escapes like '\e'
        run: python -We:invalid -We::SyntaxWarning -m compileall -f -q sympy/

      - name: Test all modules are listed in setup.py
        run: bin/test_setup.py

      # -- temporarily disabled -- #
      # These checks were too difficult for new contributors. They will
      # need to be made easier to work with before they are reenabled.

      #- name: Test for ambiguous author information in commits
      #  run: bin/mailmap_update.py

      #- name: Make sure all commits have an associated author
      #  run: bin/authors_update.py


  # ----------------------------- mypy ----------------------------- #

  mypy:
    needs: code-quality

    runs-on: ubuntu-20.04
    steps:
      - uses: actions/checkout@v3
      - uses: actions/setup-python@v4
        with:
          python-version: '3.11'
      - run: python -m pip install --upgrade pip
      - run: pip install mpmath mypy

      - name: Run mypy on the sympy package
        run: mypy sympy

  # ------------------------- sphinx-lint -------------------------- #

  sphinx-lint:
    needs: code-quality

    runs-on: ubuntu-20.04
    steps:
      - uses: actions/checkout@v3
      - uses: actions/setup-python@v4
        with:
          python-version: '3.11'
      - run: python -m pip install --upgrade pip
      - run: pip install sphinx-lint

      - name: Run sphinx-lint on the sympy documentation
        run: sphinx-lint doc/

  # --------------------------- check authors ---------------------- #

  authors:
    needs: code-quality
    runs-on: ubuntu-20.04
    steps:
      - uses: actions/checkout@v3
        with:
          # Clone full git history (needed for detecting authors)
          fetch-depth: 0
      - uses: actions/setup-python@v4
        with:
          python-version: '3.11'
      - run: python -m pip install --upgrade pip
      - run: pip install mpmath
      - run: bin/mailmap_check.py

  # -------------------- Doctests latest Python -------------------- #

  doctests-latest:
    needs: code-quality

    runs-on: ubuntu-20.04
    steps:
      - uses: actions/checkout@v3
      - uses: actions/setup-python@v4
        with:
          python-version: '3.11'
      - run: python -m pip install --upgrade pip
      - run: pip install mpmath
      - run: bin/doctest --force-colors
      - run: examples/all.py -q

  # ------------------------- Test latest Python ------------------- #

<<<<<<< HEAD
  tests-latest:
=======
  tests1-latest:
    needs: code-quality

    runs-on: ubuntu-20.04
    steps:
      - uses: actions/checkout@v3
      - uses: actions/setup-python@v4
        with:
          python-version: '3.11'
      - run: python -m pip install --upgrade pip
      - run: pip install mpmath
      - run: bin/test --force-colors --split=1/2

  # -------------------- Test split 2/2 latest Python -------------- #

  tests2-latest:
>>>>>>> 75691e5c
    needs: code-quality

    runs-on: ubuntu-20.04
    strategy:
      fail-fast: false
      matrix:
        group: [1, 2, 3, 4]
    steps:
      - uses: actions/checkout@v3
      - uses: actions/setup-python@v4
        with:
          python-version: '3.11'
      - run: python -m pip install --upgrade pip
      - run: pip install mpmath pytest pytest-split
      - run: bin/test --split ${{ matrix.group }}/4

  # -------------------- Test Pyodide on node ---------------------- #

  test-pyodide:
    needs: code-quality

    runs-on: ubuntu-20.04
    timeout-minutes: 75
    continue-on-error: true
    strategy:
      fail-fast: false
      matrix:
        group: [1, 2, 3, 4]
    steps:
      - uses: actions/checkout@v3
      - uses: actions/setup-node@v3
        with:
          node-version: 18.x
      - run: wget -qO- https://github.com/pyodide/pyodide/releases/download/0.22.0/pyodide-core-0.22.0.tar.bz2 | tar xjf -
      - run: python3 setup.py bdist_wheel
      - run: node bin/test_pyodide.mjs --group=${{ matrix.group }} --splits=4 2>/dev/null  # ignore node exception

  # -------------------- Optional dependency tests ----------------- #

  optional-dependencies:
    needs: code-quality

    runs-on: ubuntu-20.04
    continue-on-error: ${{ matrix.experimental }}
    strategy:
      fail-fast: false
      matrix:
        python-version: ['3.9', '3.10', '3.11', 'pypy3.8']
        experimental: [false]
        #
        # For now we do not test optional dependencies with 3.12 because as of
        # 3.12.a.5 it is not possible to pip install numpy. Building numpy,
        # scipy etc from source is overkill for sympy CI. It is probably not
        # possible to install builds of most of the other optional dependencies
        # either (especially since many depend on numpy).
        #
        # Maybe use this to add 3.12 when the time comes:
        #include:
        #  - python-version: '3.12.0-alpha - 3.12'
        #    experimental: true
    steps:
      - uses: actions/checkout@v3
      - uses: actions/setup-python@v4
        with:
          python-version: ${{ matrix.python-version }}

      # Install the non-Python dependencies
      - run: sudo apt-get update
      - run: sudo apt-get install antlr4 libgfortran5 gfortran libmpfr-dev libmpc-dev libopenblas-dev
      - run: python -m pip install --upgrade pip wheel setuptools

      # dependencies to install in all Python versions:
      - run: pip install mpmath numpy numexpr matplotlib ipython cython scipy \
                         aesara wurlitzer autowrap pytest                     \
                         'antlr4-python3-runtime==4.11.*'

      # Not available in pypy or cpython 3.11 (yet).
      - if: ${{ ! contains(matrix.python-version, 'pypy') && ! contains(matrix.python-version, '3.11') }}
        run: pip install llvmlite numba

      # These are not available for pypy
      - if: ${{ ! contains(matrix.python-version, 'pypy') }}
        run: pip install gmpy2 jax jaxlib symengine pymc

      # Test external imports
      - run: bin/test_external_imports.py
      - run: bin/test_submodule_imports.py
      - run: bin/test_executable.py

      # Test modules with specific dependencies
      - run: bin/test_optional_dependencies.py

  # -------------------- Tensorflow tests -------------------------- #

  tensorflow:
    needs: code-quality


    runs-on: ubuntu-20.04
    steps:
      - uses: actions/checkout@v3
      - uses: actions/setup-python@v4
        with:
          python-version: '3.11'
      - run: python -m pip install --upgrade pip
      - run: pip install mpmath numpy scipy tensorflow pytest
      # Test modules that can use tensorflow
      - run: bin/test_tensorflow.py

  # -------------------- SymEngine tests --------------------------- #

  symengine:
    needs: code-quality

    runs-on: ubuntu-20.04
    steps:
      - uses: actions/checkout@v3
      - uses: actions/setup-python@v4
        with:
          python-version: '3.11'
      - run: python -m pip install --upgrade pip
      - run: pip install mpmath numpy symengine pytest
      # Test modules that can use tensorflow
      - run: bin/test_symengine.py
        env:
          USE_SYMENGINE: '1'

<<<<<<< HEAD
  # ------------------------- Slow tests --------------------------- #
=======
  # -------------------- Slow test split 1/2 ----------------------- #

  slow1:
    needs: [doctests-latest, tests1-latest, tests2-latest]

    runs-on: ubuntu-20.04
    steps:
      - uses: actions/checkout@v3
      - uses: actions/setup-python@v4
        with:
          python-version: '3.11'
      - run: python -m pip install --upgrade pip
      - run: pip install mpmath
      - run: bin/test --force-colors --slow --timeout=595 --split=1/2

  # -------------------- Slow test split 2/2 ----------------------- #
>>>>>>> 75691e5c

  tests-slow:
    needs: [doctests-latest, tests-latest]

    runs-on: ubuntu-20.04
<<<<<<< HEAD
    strategy:
      fail-fast: false
      matrix:
        group: [1, 2, 3, 4]
=======
    steps:
      - uses: actions/checkout@v3
      - uses: actions/setup-python@v4
        with:
          python-version: '3.11'
      - run: python -m pip install --upgrade pip
      - run: pip install mpmath
      - run: bin/test --force-colors --slow --timeout=595 --split=2/2

  # -------------------- Test split 1/2 older (and newer) Python --------------- #

  tests1:
    needs: [doctests-latest, tests1-latest, tests2-latest]

    runs-on: ubuntu-20.04
    continue-on-error: ${{ matrix.experimental }}
    strategy:
      fail-fast: false
      matrix:
        python-version: ['3.8', '3.9', '3.10', '3.12.0-alpha - 3.12', 'pypy-3.8']
        experimental: [false]
        # Maybe use this to add 3.12 when the time comes:
        #include:
        #  - python-version: '3.12.0-alpha - 3.12'
        #    experimental: true
>>>>>>> 75691e5c
    steps:
      - uses: actions/checkout@v3
      - uses: actions/setup-python@v4
        with:
          python-version: '3.10'
      - run: python -m pip install --upgrade pip
      - run: pip install mpmath pytest pytest-split pytest-timeout
      - run: bin/test --slow --timeout 595 --split ${{ matrix.group }}/4

  # -------------------- Test older (and newer) Python --------------- #

  tests-other-python:
    needs: [doctests-latest, tests-latest]

    runs-on: ubuntu-20.04
    continue-on-error: ${{ matrix.experimental }}
    strategy:
      fail-fast: false
      matrix:
        python-version: ['3.8', '3.9', '3.10', '3.12.0-alpha - 3.12', 'pypy-3.8']
        experimental: [false]
        group: [1, 2, 3, 4]
        # Maybe use this to add 3.12 when the time comes:
        #include:
        #  - python-version: '3.12.0-alpha - 3.12'
        #    experimental: true
    steps:
      - uses: actions/checkout@v3
      - uses: actions/setup-python@v4
        with:
          python-version: ${{ matrix.python-version }}
      - run: python -m pip install --upgrade pip
      - run: pip install mpmath pytest pytest-split
      - run: bin/test --split ${{ matrix.group }}/4

  # -------------------- Doctests older (and newer) Python --------------------- #

  doctests-other-python:
    needs: [doctests-latest, tests-latest]

    runs-on: ubuntu-20.04
    continue-on-error: ${{ matrix.experimental }}
    strategy:
      fail-fast: false
      matrix:
        python-version: ['3.8', '3.9', '3.10', '3.12.0-alpha - 3.12', 'pypy-3.8']
        experimental: [false]
        # Maybe use this to add 3.12 when the time comes:
        #include:
        #  - python-version: '3.12.0-alpha - 3.12'
        #    experimental: true
    steps:
      - uses: actions/checkout@v3
      - uses: actions/setup-python@v4
        with:
          python-version: ${{ matrix.python-version }}
      - run: python -m pip install --upgrade pip
      - run: pip install mpmath
      - run: bin/doctest --force-colors
      - run: examples/all.py -q

  # -------------------- Build the html/latex docs ----------------- #

  sphinx:
    needs: [doctests-latest, tests-latest]

    runs-on: ubuntu-20.04
    steps:
      - uses: actions/checkout@v3
      - uses: actions/setup-python@v4
        with:
          python-version: '3.11'
      - run: doc/aptinstall.sh
      - run: pip install -r doc/requirements.txt
      - run: bin/test_sphinx.sh

      # When run against master, deploy to docs.sympy.org/dev. This requires
      # having an SSH deploy key set up. See
      # https://github.com/marketplace/actions/deploy-to-github-pages#using-an-ssh-deploy-key-
      - name: Deploy
        uses: JamesIves/github-pages-deploy-action@v4
        if: ${{ github.ref == 'refs/heads/master' }}
        with:
          folder: doc/_build/html
          ssh-key: ${{ secrets.DEPLOY_KEY }}
          repository-name: sympy/sympy_doc
          target-folder: dev

  # -------------------- Check the error message under py2 --------- #

  py2-import:
    needs: [doctests-latest, tests-latest]

    runs-on: ubuntu-20.04
    steps:
      - uses: actions/checkout@v3
      - uses: actions/setup-python@v4
        with:
          python-version: '2.7'
      - run: bin/test_py2_import.py

  # -------------------- Check the list of files for sdist --------- #

  sdist-check:
    needs: [doctests-latest, tests-latest]

    runs-on: ubuntu-20.04
    steps:
      - uses: actions/checkout@v3
      - uses: actions/setup-python@v4
        with:
          python-version: '3.11'
      - run: python setup.py sdist
      - run: release/compare_tar_against_git.py dist/*.tar.gz .

  # -------- Run benchmarks against master and previous release ---- #

  benchmarks:
    needs: [doctests-latest, tests-latest]

    runs-on: ubuntu-20.04
    steps:
      - uses: actions/checkout@v3
        with:
          # Checkout repo with full history
          fetch-depth: 0
      - uses: actions/setup-python@v4
        with:
          python-version: '3.11'
      - run: pip install asv virtualenv
      - run: git submodule add https://github.com/sympy/sympy_benchmarks.git

        # Need to make sure we can access the branches from the main repo. We
        # will run benchmarks for the PR, for master and for the previous
        # release. The version branch names below should be updated once there
        # has been a newer release of sympy. The list of branches to check is
        # also specified in asv.conf.actions.json which should be updated as
        # well.

      - run: git remote add upstream https://github.com/sympy/sympy.git
      - run: git fetch upstream master
      - run: git fetch upstream 1.12

      - name: Configure benchmarks
        run: asv machine --yes --config asv.conf.actions.json

        # This is the slow part:
      - name: Run benchmarks
        run: asv run --config asv.conf.actions.json

        # Output benchmark results
      - run: asv compare upstream/master HEAD --config asv.conf.actions.json --factor 1.5 | tee pr_vs_master.txt
      - run: asv compare upstream/master HEAD --config asv.conf.actions.json --factor 1.5 --only-changed | tee pr_vs_master_changed.txt
      - run: asv compare upstream/1.12 upstream/master --config asv.conf.actions.json --factor 1.5 | tee master_vs_release.txt
      - run: asv compare upstream/1.12 upstream/master --config asv.conf.actions.json --factor 1.5 --only-changed | tee master_vs_release_changed.txt

        # This workflow does not have write permissions for the repository so
        # we save all outputs as artifacts that can be accessed by the
        # comment-on-pr workflow which is triggered by workflow_run to run when
        # this one completes.

      - name: Upload results as artifacts
        uses: actions/upload-artifact@v3
        with:
          name: benchmarks
          path: |
            pr_vs_master.txt
            pr_vs_master_changed.txt
            master_vs_release.txt
            master_vs_release_changed.txt

  # -------------------- Save PR number ---------------------------- #

  save-pr-number:
    needs: [doctests-latest, tests-latest]

    # The comment-on-pr workflow needs the issue number of the PR to be able to
    # comment so we output that to a file and pass it over as an artifact.

    runs-on: ubuntu-20.04
    steps:
      - name: Write PR number to file
        if: ${{ github.event_name == 'pull_request' }}
        run: echo -n ${{ github.event.number }} > pr_number.txt

      - name: Write empty file for PR number
        if: ${{ github.event_name != 'pull_request' }}
        run: echo -n > pr_number.txt

      - name: Upload results as artifacts
        uses: actions/upload-artifact@v3
        with:
          name: pr_number
          path: pr_number.txt<|MERGE_RESOLUTION|>--- conflicted
+++ resolved
@@ -22,11 +22,8 @@
         with:
           python-version: '3.11'
       - run: python -m pip install --upgrade pip
-<<<<<<< HEAD
-      - run: pip install mpmath flake8 flake8-comprehensions pytest
-=======
-      - run: pip install mpmath flake8 flake8-comprehensions ruff
->>>>>>> 75691e5c
+
+      - run: pip install mpmath flake8 flake8-comprehensions ruff pytest
 
       - name: Basic code quality tests
         run: bin/test quality
@@ -123,26 +120,7 @@
 
   # ------------------------- Test latest Python ------------------- #
 
-<<<<<<< HEAD
   tests-latest:
-=======
-  tests1-latest:
-    needs: code-quality
-
-    runs-on: ubuntu-20.04
-    steps:
-      - uses: actions/checkout@v3
-      - uses: actions/setup-python@v4
-        with:
-          python-version: '3.11'
-      - run: python -m pip install --upgrade pip
-      - run: pip install mpmath
-      - run: bin/test --force-colors --split=1/2
-
-  # -------------------- Test split 2/2 latest Python -------------- #
-
-  tests2-latest:
->>>>>>> 75691e5c
     needs: code-quality
 
     runs-on: ubuntu-20.04
@@ -270,68 +248,21 @@
         env:
           USE_SYMENGINE: '1'
 
-<<<<<<< HEAD
   # ------------------------- Slow tests --------------------------- #
-=======
-  # -------------------- Slow test split 1/2 ----------------------- #
-
-  slow1:
-    needs: [doctests-latest, tests1-latest, tests2-latest]
-
-    runs-on: ubuntu-20.04
-    steps:
-      - uses: actions/checkout@v3
-      - uses: actions/setup-python@v4
-        with:
-          python-version: '3.11'
-      - run: python -m pip install --upgrade pip
-      - run: pip install mpmath
-      - run: bin/test --force-colors --slow --timeout=595 --split=1/2
-
-  # -------------------- Slow test split 2/2 ----------------------- #
->>>>>>> 75691e5c
 
   tests-slow:
     needs: [doctests-latest, tests-latest]
 
     runs-on: ubuntu-20.04
-<<<<<<< HEAD
     strategy:
       fail-fast: false
       matrix:
         group: [1, 2, 3, 4]
-=======
-    steps:
-      - uses: actions/checkout@v3
-      - uses: actions/setup-python@v4
-        with:
-          python-version: '3.11'
-      - run: python -m pip install --upgrade pip
-      - run: pip install mpmath
-      - run: bin/test --force-colors --slow --timeout=595 --split=2/2
-
-  # -------------------- Test split 1/2 older (and newer) Python --------------- #
-
-  tests1:
-    needs: [doctests-latest, tests1-latest, tests2-latest]
-
-    runs-on: ubuntu-20.04
-    continue-on-error: ${{ matrix.experimental }}
-    strategy:
-      fail-fast: false
-      matrix:
-        python-version: ['3.8', '3.9', '3.10', '3.12.0-alpha - 3.12', 'pypy-3.8']
-        experimental: [false]
-        # Maybe use this to add 3.12 when the time comes:
-        #include:
-        #  - python-version: '3.12.0-alpha - 3.12'
-        #    experimental: true
->>>>>>> 75691e5c
-    steps:
-      - uses: actions/checkout@v3
-      - uses: actions/setup-python@v4
-        with:
-          python-version: '3.10'
+    steps:
+      - uses: actions/checkout@v3
+      - uses: actions/setup-python@v4
+        with:
+          python-version: '3.11'
       - run: python -m pip install --upgrade pip
       - run: pip install mpmath pytest pytest-split pytest-timeout
       - run: bin/test --slow --timeout 595 --split ${{ matrix.group }}/4
