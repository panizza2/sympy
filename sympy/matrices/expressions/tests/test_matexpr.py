from sympy import KroneckerDelta, diff, Piecewise, And
from sympy import Sum, Dummy, factor, expand, zeros, gcd_terms

from sympy.core import S, symbols, Add, Mul
from sympy.core.compatibility import long
from sympy.functions import transpose, sin, cos, sqrt, cbrt
from sympy.simplify import simplify
from sympy.matrices import (Identity, ImmutableMatrix, Inverse, MatAdd, MatMul,
        MatPow, Matrix, MatrixExpr, MatrixSymbol, ShapeError, ZeroMatrix,
        SparseMatrix, Transpose, Adjoint)
from sympy.matrices.expressions.matexpr import MatrixElement
from sympy.utilities.pytest import raises, XFAIL


n, m, l, k, p = symbols('n m l k p', integer=True)
x = symbols('x')
A = MatrixSymbol('A', n, m)
B = MatrixSymbol('B', m, l)
C = MatrixSymbol('C', n, n)
D = MatrixSymbol('D', n, n)
E = MatrixSymbol('E', m, n)
w = MatrixSymbol('w', n, 1)


def test_shape():
    assert A.shape == (n, m)
    assert (A*B).shape == (n, l)
    raises(ShapeError, lambda: B*A)


def test_matexpr():
    assert (x*A).shape == A.shape
    assert (x*A).__class__ == MatMul
    assert 2*A - A - A == ZeroMatrix(*A.shape)
    assert (A*B).shape == (n, l)


def test_subs():
    A = MatrixSymbol('A', n, m)
    B = MatrixSymbol('B', m, l)
    C = MatrixSymbol('C', m, l)

    assert A.subs(n, m).shape == (m, m)

    assert (A*B).subs(B, C) == A*C

    assert (A*B).subs(l, n).is_square


def test_ZeroMatrix():
    A = MatrixSymbol('A', n, m)
    Z = ZeroMatrix(n, m)

    assert A + Z == A
    assert A*Z.T == ZeroMatrix(n, n)
    assert Z*A.T == ZeroMatrix(n, n)
    assert A - A == ZeroMatrix(*A.shape)

    assert not Z

    assert transpose(Z) == ZeroMatrix(m, n)
    assert Z.conjugate() == Z

    assert ZeroMatrix(n, n)**0 == Identity(n)
    with raises(ShapeError):
        Z**0
    with raises(ShapeError):
        Z**2


def test_ZeroMatrix_doit():
    Znn = ZeroMatrix(Add(n, n, evaluate=False), n)
    assert isinstance(Znn.rows, Add)
    assert Znn.doit() == ZeroMatrix(2*n, n)
    assert isinstance(Znn.doit().rows, Mul)


def test_Identity():
    A = MatrixSymbol('A', n, m)
    i, j = symbols('i j')

    In = Identity(n)
    Im = Identity(m)

    assert A*Im == A
    assert In*A == A

    assert transpose(In) == In
    assert In.inverse() == In
    assert In.conjugate() == In

    assert In[i, j] != 0
    assert Sum(In[i, j], (i, 0, n-1), (j, 0, n-1)).subs(n,3).doit() == 3
    assert Sum(Sum(In[i, j], (i, 0, n-1)), (j, 0, n-1)).subs(n,3).doit() == 3


def test_Identity_doit():
    Inn = Identity(Add(n, n, evaluate=False))
    assert isinstance(Inn.rows, Add)
    assert Inn.doit() == Identity(2*n)
    assert isinstance(Inn.doit().rows, Mul)


def test_addition():
    A = MatrixSymbol('A', n, m)
    B = MatrixSymbol('B', n, m)

    assert isinstance(A + B, MatAdd)
    assert (A + B).shape == A.shape
    assert isinstance(A - A + 2*B, MatMul)

    raises(ShapeError, lambda: A + B.T)
    raises(TypeError, lambda: A + 1)
    raises(TypeError, lambda: 5 + A)
    raises(TypeError, lambda: 5 - A)

    assert A + ZeroMatrix(n, m) - A == ZeroMatrix(n, m)
    with raises(TypeError):
        ZeroMatrix(n,m) + S(0)


def test_multiplication():
    A = MatrixSymbol('A', n, m)
    B = MatrixSymbol('B', m, l)
    C = MatrixSymbol('C', n, n)

    assert (2*A*B).shape == (n, l)

    assert (A*0*B) == ZeroMatrix(n, l)

    raises(ShapeError, lambda: B*A)
    assert (2*A).shape == A.shape

    assert A * ZeroMatrix(m, m) * B == ZeroMatrix(n, l)

    assert C * Identity(n) * C.I == Identity(n)

    assert B/2 == S.Half*B
    raises(NotImplementedError, lambda: 2/B)

    A = MatrixSymbol('A', n, n)
    B = MatrixSymbol('B', n, n)
    assert Identity(n) * (A + B) == A + B

    assert A**2*A == A**3
    assert A**2*(A.I)**3 == A.I
    assert A**3*(A.I)**2 == A


def test_MatPow():
    A = MatrixSymbol('A', n, n)

    AA = MatPow(A, 2)
    assert AA.exp == 2
    assert AA.base == A
    assert (A**n).exp == n

    assert A**0 == Identity(n)
    assert A**1 == A
    assert A**2 == AA
    assert A**-1 == Inverse(A)
    assert (A**-1)**-1 == A
    assert (A**2)**3 == A**6
    assert A**S.Half == sqrt(A)
    assert A**(S(1)/3) == cbrt(A)
    raises(ShapeError, lambda: MatrixSymbol('B', 3, 2)**2)


def test_MatrixSymbol():
    n, m, t = symbols('n,m,t')
    X = MatrixSymbol('X', n, m)
    assert X.shape == (n, m)
    raises(TypeError, lambda: MatrixSymbol('X', n, m)(t))  # issue 5855
    assert X.doit() == X


def test_dense_conversion():
    X = MatrixSymbol('X', 2, 2)
    assert ImmutableMatrix(X) == ImmutableMatrix(2, 2, lambda i, j: X[i, j])
    assert Matrix(X) == Matrix(2, 2, lambda i, j: X[i, j])


def test_free_symbols():
    assert (C*D).free_symbols == set((C, D))


def test_zero_matmul():
    assert isinstance(S.Zero * MatrixSymbol('X', 2, 2), MatrixExpr)


def test_matadd_simplify():
    A = MatrixSymbol('A', 1, 1)
    assert simplify(MatAdd(A, ImmutableMatrix([[sin(x)**2 + cos(x)**2]]))) == \
        MatAdd(A, ImmutableMatrix([[1]]))


def test_matmul_simplify():
    A = MatrixSymbol('A', 1, 1)
    assert simplify(MatMul(A, ImmutableMatrix([[sin(x)**2 + cos(x)**2]]))) == \
        MatMul(A, ImmutableMatrix([[1]]))


def test_invariants():
    A = MatrixSymbol('A', n, m)
    B = MatrixSymbol('B', m, l)
    X = MatrixSymbol('X', n, n)
    objs = [Identity(n), ZeroMatrix(m, n), A, MatMul(A, B), MatAdd(A, A),
            Transpose(A), Adjoint(A), Inverse(X), MatPow(X, 2), MatPow(X, -1),
            MatPow(X, 0)]
    for obj in objs:
        assert obj == obj.__class__(*obj.args)

def test_indexing():
    A = MatrixSymbol('A', n, m)
    A[1, 2]
    A[l, k]
    A[l+1, k+1]


def test_single_indexing():
    A = MatrixSymbol('A', 2, 3)
    assert A[1] == A[0, 1]
    assert A[long(1)] == A[0, 1]
    assert A[3] == A[1, 0]
    assert list(A[:2, :2]) == [A[0, 0], A[0, 1], A[1, 0], A[1, 1]]
    raises(IndexError, lambda: A[6])
    raises(IndexError, lambda: A[n])
    B = MatrixSymbol('B', n, m)
    raises(IndexError, lambda: B[1])
    B = MatrixSymbol('B', n, 3)
    assert B[3] == B[1, 0]


def test_MatrixElement_commutative():
    assert A[0, 1]*A[1, 0] == A[1, 0]*A[0, 1]


def test_MatrixSymbol_determinant():
    A = MatrixSymbol('A', 4, 4)
    assert A.as_explicit().det() == A[0, 0]*A[1, 1]*A[2, 2]*A[3, 3] - \
        A[0, 0]*A[1, 1]*A[2, 3]*A[3, 2] - A[0, 0]*A[1, 2]*A[2, 1]*A[3, 3] + \
        A[0, 0]*A[1, 2]*A[2, 3]*A[3, 1] + A[0, 0]*A[1, 3]*A[2, 1]*A[3, 2] - \
        A[0, 0]*A[1, 3]*A[2, 2]*A[3, 1] - A[0, 1]*A[1, 0]*A[2, 2]*A[3, 3] + \
        A[0, 1]*A[1, 0]*A[2, 3]*A[3, 2] + A[0, 1]*A[1, 2]*A[2, 0]*A[3, 3] - \
        A[0, 1]*A[1, 2]*A[2, 3]*A[3, 0] - A[0, 1]*A[1, 3]*A[2, 0]*A[3, 2] + \
        A[0, 1]*A[1, 3]*A[2, 2]*A[3, 0] + A[0, 2]*A[1, 0]*A[2, 1]*A[3, 3] - \
        A[0, 2]*A[1, 0]*A[2, 3]*A[3, 1] - A[0, 2]*A[1, 1]*A[2, 0]*A[3, 3] + \
        A[0, 2]*A[1, 1]*A[2, 3]*A[3, 0] + A[0, 2]*A[1, 3]*A[2, 0]*A[3, 1] - \
        A[0, 2]*A[1, 3]*A[2, 1]*A[3, 0] - A[0, 3]*A[1, 0]*A[2, 1]*A[3, 2] + \
        A[0, 3]*A[1, 0]*A[2, 2]*A[3, 1] + A[0, 3]*A[1, 1]*A[2, 0]*A[3, 2] - \
        A[0, 3]*A[1, 1]*A[2, 2]*A[3, 0] - A[0, 3]*A[1, 2]*A[2, 0]*A[3, 1] + \
        A[0, 3]*A[1, 2]*A[2, 1]*A[3, 0]


def test_MatrixElement_diff():
    assert (A[3, 0]*A[0, 0]).diff(A[0, 0]) == A[3, 0]


def test_MatrixElement_doit():
    u = MatrixSymbol('u', 2, 1)
    v = ImmutableMatrix([3, 5])
    assert u[0, 0].subs(u, v).doit() == v[0, 0]


def test_identity_powers():
    M = Identity(n)
    assert MatPow(M, 3).doit() == M**3
    assert M**n == M
    assert MatPow(M, 0).doit() == M**2
    assert M**-2 == M
    assert MatPow(M, -2).doit() == M**0
    N = Identity(3)
    assert MatPow(N, 2).doit() == N**n
    assert MatPow(N, 3).doit() == N
    assert MatPow(N, -2).doit() == N**4
    assert MatPow(N, 2).doit() == N**0


def test_Zero_power():
    z1 = ZeroMatrix(n, n)
    assert z1**4 == z1
    raises(ValueError, lambda:z1**-2)
    assert z1**0 == Identity(n)
    assert MatPow(z1, 2).doit() == z1**2
    raises(ValueError, lambda:MatPow(z1, -2).doit())
    z2 = ZeroMatrix(3, 3)
    assert MatPow(z2, 4).doit() == z2**4
    raises(ValueError, lambda:z2**-3)
    assert z2**3 == MatPow(z2, 3).doit()
    assert z2**0 == Identity(3)
    raises(ValueError, lambda:MatPow(z2, -1).doit())


def test_matrixelement_diff():
    dexpr = diff((D*w)[k,0], w[p,0])

    assert w[k, p].diff(w[k, p]) == 1
    assert w[k, p].diff(w[0, 0]) == KroneckerDelta(0, k)*KroneckerDelta(0, p)
    assert str(dexpr) == "Sum(KroneckerDelta(_i_1, p)*D[k, _i_1], (_i_1, 0, n - 1))"
    assert str(dexpr.doit()) == 'Piecewise((D[k, p], (p >= 0) & (p <= n - 1)), (0, True))'
    # TODO: bug with .dummy_eq( ), the previous 2 lines should be replaced by:
    return  # stop eval
    _i_1 = Dummy("_i_1")
    assert dexpr.dummy_eq(Sum(KroneckerDelta(_i_1, p)*D[k, _i_1], (_i_1, 0, n - 1)))
    assert dexpr.doit().dummy_eq(Piecewise((D[k, p], (p >= 0) & (p <= n - 1)), (0, True)))


def test_MatrixElement_with_values():
    x, y, z, w = symbols("x y z w")
    M = Matrix([[x, y], [z, w]])
    i, j = symbols("i, j")
    Mij = M[i, j]
    assert isinstance(Mij, MatrixElement)
    Ms = SparseMatrix([[2, 3], [4, 5]])
    msij = Ms[i, j]
    assert isinstance(msij, MatrixElement)
    for oi, oj in [(0, 0), (0, 1), (1, 0), (1, 1)]:
        assert Mij.subs({i: oi, j: oj}) == M[oi, oj]
        assert msij.subs({i: oi, j: oj}) == Ms[oi, oj]
    A = MatrixSymbol("A", 2, 2)
    assert A[0, 0].subs(A, M) == x
    assert A[i, j].subs(A, M) == M[i, j]
    assert M[i, j].subs(M, A) == A[i, j]

    assert isinstance(M[3*i - 2, j], MatrixElement)
    assert M[3*i - 2, j].subs({i: 1, j: 0}) == M[1, 0]
    assert isinstance(M[i, 0], MatrixElement)
    assert M[i, 0].subs(i, 0) == M[0, 0]
    assert M[0, i].subs(i, 1) == M[0, 1]

    assert M[i, j].diff(x) == Matrix([[1, 0], [0, 0]])[i, j]

    raises(ValueError, lambda: M[i, 2])
    raises(ValueError, lambda: M[i, -1])
    raises(ValueError, lambda: M[2, i])
    raises(ValueError, lambda: M[-1, i])


def test_inv():
    B = MatrixSymbol('B', 3, 3)
    assert B.inv() == B**-1

<<<<<<< HEAD
@XFAIL
=======

>>>>>>> 6f6707f9
def test_factor_expand():
    A = MatrixSymbol("A", n, n)
    B = MatrixSymbol("B", n, n)
    expr1 = (A + B)*(C + D)
    expr2 = A*C + B*C + A*D + B*D
    assert expr1 != expr2
    assert expand(expr1) == expr2
    assert factor(expr2) == expr1

<<<<<<< HEAD
    expr = B**(-1)*(A**(-1)*B**(-1) - A**(-1)*C*B**(-1))**(-1)*A**(-1)
    I = Identity(n)
    # Ideally we get the first, but we at least don't want a wrong answer
    assert factor(expr) in [I - C, B**-1*(A**-1*(I - C)*B**-1)**-1*A**-1]
=======
>>>>>>> 6f6707f9

def test_issue_2749():
    A = MatrixSymbol("A", 5, 2)
    assert (A.T * A).I.as_explicit() == Matrix([[(A.T * A).I[0, 0], (A.T * A).I[0, 1]], \
    [(A.T * A).I[1, 0], (A.T * A).I[1, 1]]])

<<<<<<< HEAD
def test_MatMul_postprocessor():
    z = zeros(2)
    z1 = ZeroMatrix(2, 2)
    assert Mul(0, z) == Mul(z, 0) in [z, z1]

    M = Matrix([[1, 2], [3, 4]])
    Mx = Matrix([[x, 2*x], [3*x, 4*x]])
    assert Mul(x, M) == Mul(M, x) == Mx

    A = MatrixSymbol("A", 2, 2)
    assert Mul(A, M) == MatMul(A, M)
    assert Mul(M, A) == MatMul(M, A)
    # Scalars should be absorbed into constant matrices
    a = Mul(x, M, A)
    b = Mul(M, x, A)
    c = Mul(M, A, x)
    assert a == b == c == MatMul(Mx, A)
    a = Mul(x, A, M)
    b = Mul(A, x, M)
    c = Mul(A, M, x)
    assert a == b == c == MatMul(A, Mx)
    assert Mul(M, M) == M**2
    assert Mul(A, M, M) == MatMul(A, M**2)
    assert Mul(M, M, A) == MatMul(M**2, A)
    assert Mul(M, A, M) == MatMul(M, A, M)

    assert Mul(A, x, M, M, x) == MatMul(A, Mx**2)

@XFAIL
def test_MatAdd_postprocessor_xfail():
    # This is difficult to get working because of the way that Add processes
    # its args.
    z = zeros(2)
    assert Add(z, S.NaN) == Add(S.NaN, z)

def test_MatAdd_postprocessor():
    # Some of these are nonsensical, but we do not raise errors for Add
    # because that breaks algorithms that want to replace matrices with dummy
    # symbols.

    z = zeros(2)

    assert Add(0, z) == Add(z, 0) == z

    a = Add(S.Infinity, z)
    assert a == Add(z, S.Infinity)
    assert isinstance(a, Add)
    assert a.args == (S.Infinity, z)

    a = Add(S.ComplexInfinity, z)
    assert a == Add(z, S.ComplexInfinity)
    assert isinstance(a, Add)
    assert a.args == (S.ComplexInfinity, z)

    a = Add(z, S.NaN)
    # assert a == Add(S.NaN, z) # See the XFAIL above
    assert isinstance(a, Add)
    assert a.args == (S.NaN, z)

    M = Matrix([[1, 2], [3, 4]])
    a = Add(x, M)
    assert a == Add(M, x)
    assert isinstance(a, Add)
    assert a.args == (x, M)

    A = MatrixSymbol("A", 2, 2)
    assert Add(A, M) == Add(M, A) == A + M

    # Scalars should be absorbed into constant matrices (producing an error)
    a = Add(x, M, A)
    assert a == Add(M, x, A) == Add(M, A, x) == Add(x, A, M) == Add(A, x, M) == Add(A, M, x)
    assert isinstance(a, Add)
    assert a.args == (x, A + M)

    assert Add(M, M) == 2*M
    assert Add(M, A, M) == Add(M, M, A) == Add(A, M, M) == A + 2*M

    a = Add(A, x, M, M, x)
    assert isinstance(a, Add)
    assert a.args == (2*x, A + 2*M)

def test_simplify_matrix_expressions():
    # Various simplification functions
    assert type(gcd_terms(C*D + D*C)) == MatAdd
    a = gcd_terms(2*C*D + 4*D*C)
    assert type(a) == MatMul
    assert a.args == (2, (C*D + 2*D*C))
=======

def test_issue_2750():
    x = MatrixSymbol('x', 1, 1)
    assert (x.T*x).as_explicit()**-1 == Matrix([[x[0, 0]**(-2)]])
>>>>>>> 6f6707f9
<|MERGE_RESOLUTION|>--- conflicted
+++ resolved
@@ -340,11 +340,7 @@
     B = MatrixSymbol('B', 3, 3)
     assert B.inv() == B**-1
 
-<<<<<<< HEAD
 @XFAIL
-=======
-
->>>>>>> 6f6707f9
 def test_factor_expand():
     A = MatrixSymbol("A", n, n)
     B = MatrixSymbol("B", n, n)
@@ -354,20 +350,21 @@
     assert expand(expr1) == expr2
     assert factor(expr2) == expr1
 
-<<<<<<< HEAD
     expr = B**(-1)*(A**(-1)*B**(-1) - A**(-1)*C*B**(-1))**(-1)*A**(-1)
     I = Identity(n)
     # Ideally we get the first, but we at least don't want a wrong answer
     assert factor(expr) in [I - C, B**-1*(A**-1*(I - C)*B**-1)**-1*A**-1]
-=======
->>>>>>> 6f6707f9
 
 def test_issue_2749():
     A = MatrixSymbol("A", 5, 2)
     assert (A.T * A).I.as_explicit() == Matrix([[(A.T * A).I[0, 0], (A.T * A).I[0, 1]], \
     [(A.T * A).I[1, 0], (A.T * A).I[1, 1]]])
 
-<<<<<<< HEAD
+
+def test_issue_2750():
+    x = MatrixSymbol('x', 1, 1)
+    assert (x.T*x).as_explicit()**-1 == Matrix([[x[0, 0]**(-2)]])
+
 def test_MatMul_postprocessor():
     z = zeros(2)
     z1 = ZeroMatrix(2, 2)
@@ -454,10 +451,4 @@
     assert type(gcd_terms(C*D + D*C)) == MatAdd
     a = gcd_terms(2*C*D + 4*D*C)
     assert type(a) == MatMul
-    assert a.args == (2, (C*D + 2*D*C))
-=======
-
-def test_issue_2750():
-    x = MatrixSymbol('x', 1, 1)
-    assert (x.T*x).as_explicit()**-1 == Matrix([[x[0, 0]**(-2)]])
->>>>>>> 6f6707f9
+    assert a.args == (2, (C*D + 2*D*C))