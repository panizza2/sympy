--- conflicted
+++ resolved
@@ -1100,6 +1100,7 @@
     def __new__(cls, expr, *variables, **assumptions):
 
         from sympy.matrices.common import MatrixCommon
+        from sympy import Integer
         from sympy.tensor.array import Array, NDimArray, derive_by_array
 
         expr = sympify(expr)
@@ -1131,41 +1132,11 @@
         # s is the entity to diff wrt and count is the order of the
         # derivative.
         variable_count = []
-<<<<<<< HEAD
-        all_zero = True
-        i = 0
-        while i < len(variables) - 1:  # process up to final Integer
-            v, count = variables[i: i + 2]
-            iwas = i
-            if isinstance(v, (collections.Iterable, Tuple)):
-                v = Array(v)
-                variables[i] = v
-            if v._diff_wrt:
-                # We need to test the more specific case of count being an
-                # Integer first.
-                if count.is_Integer:
-                    count = int(count)
-                    i += 2
-                else:
-                    count = 1
-                    i += 1
-
-            if i == iwas:  # didn't get an update because of bad input
-                from sympy.utilities.misc import filldedent
-                last_digit = int(str(count)[-1])
-                ordinal = 'st' if last_digit == 1 else 'nd' if last_digit == 2 else 'rd' if last_digit == 3 else 'th'
-                raise ValueError(filldedent('''
-                Can\'t calculate %s%s derivative wrt %s.''' % (count, ordinal, v)))
-
-            if all_zero and not count == 0:
-                all_zero = False
-
-            if count:
-                variable_count.append((v, count))
-=======
         j = 0
+        array_likes = (tuple, list, Tuple)
+
         for i, v in enumerate(variables):
-            if v.is_Integer:
+            if isinstance(v, Integer):
                 count = v
                 if i == 0:
                     raise ValueError("First variable cannot be a number: %i" % v)
@@ -1178,8 +1149,20 @@
                 else:
                     variable_count[j-1] = Tuple(prev, count)
             else:
-                if isinstance(v, (Tuple, tuple)):
-                    v, count = v
+                if isinstance(v, array_likes):
+                    if len(v) == 0:
+                        # Ignore empty tuples: Derivative(expr, ... , (), ... )
+                        continue
+                    if isinstance(v[0], array_likes):
+                        # Derive by array: Derivative(expr, ... , [[x, y, z]], ... )
+                        if len(v) == 1:
+                            v = Array(v[0])
+                            count = 1
+                        else:
+                            v, count = v
+                            v = Array(v)
+                    else:
+                        v, count = v
                 else:
                     count = S(1)
                 if count == 0:
@@ -1196,7 +1179,6 @@
                 else:
                     variable_count.append(Tuple(v, count))
                     j += 1
->>>>>>> 1792d528
 
         # We make a special case for 0th derivative, because there is no
         # good way to unambiguously print this.
@@ -1257,9 +1239,10 @@
                 obj = None
             else:
                 if isinstance(v, (collections.Iterable, Tuple, MatrixCommon, NDimArray)):
-                    expr = derive_by_array(expr, v)
-                    nderivs += 1
-                    continue
+                    deriv_fun = derive_by_array
+                    is_symbol = True
+                else:
+                    deriv_fun = lambda x, y: x._eval_derivative(y)
                 if not is_symbol:
                     new_v = Dummy('xi_%i' % i, dummy_index=hash(v))
                     expr = expr.xreplace({v: new_v})
@@ -1267,7 +1250,7 @@
                     v = new_v
                 obj = expr
                 for i in range(count):
-                    obj2 = obj._eval_derivative(v)
+                    obj2 = deriv_fun(obj, v)
                     if obj == obj2:
                         break
                     obj = obj2
