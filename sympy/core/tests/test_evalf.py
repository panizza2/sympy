from sympy.core.evalf import PrecisionExhausted, complex_accuracy

from sympy import pi, I, Symbol, Add, Rational, exp, sqrt, sin, cos, \
    fibonacci, Integral, oo, E, atan, log, integrate, floor, ceiling, \
    factorial, binomial, Sum, zeta, Catalan, Pow, GoldenRatio, sympify, \
<<<<<<< HEAD
    sstr, Eq
=======
    sstr, Function, Eq, Mul, Pow, Derivative
>>>>>>> c9470ac4

from sympy.mpmath.libmp.libmpf import from_float

from sympy.utilities.pytest import raises

x = Symbol('x')
y = Symbol('y')
n = Symbol('n')

def NS(e, n=15, **options):
    return sstr(sympify(e).evalf(n, **options), full_prec=True)

def test_evalf_helpers():
    assert complex_accuracy((from_float(2.0),None,35,None)) == 35
    assert complex_accuracy((from_float(2.0),from_float(10.0),35,100)) == 37
    assert complex_accuracy((from_float(2.0),from_float(1000.0),35,100)) == 43
    assert complex_accuracy((from_float(2.0),from_float(10.0),100,35)) == 35
    assert complex_accuracy((from_float(2.0),from_float(1000.0),100,35)) == 35

def test_evalf_basic():
    assert NS('pi',15) == '3.14159265358979'
    assert NS('2/3',10) == '0.6666666667'
    assert NS('355/113-pi',6) == '2.66764e-7'
    assert NS('16*atan(1/5)-4*atan(1/239)', 15) == '3.14159265358979'

def test_cancellation():
    assert NS(Add(pi,Rational(1,10**1000),-pi,evaluate=False),15,maxn=1200) == '1.00000000000000e-1000'

def test_evalf_powers():
    assert NS('pi**(10**20)',10) == '1.339148777e+49714987269413385435'
    assert NS(pi**(10**100),10) == ('4.946362032e+4971498726941338543512682882'
          '9089887365167832438044244613405349992494711208'
          '95526746555473864642912223')
    assert NS('2**(1/10**50)',15) == '1.00000000000000'
    assert NS('2**(1/10**50)-1',15) == '6.93147180559945e-51'

# Evaluation of Rump's ill-conditioned polynomial
def test_evalf_rump():
    a = 1335*y**6/4+x**2*(11*x**2*y**2-y**6-121*y**4-2)+11*y**8/2+x/(2*y)
    assert NS(a, 15, subs={x:77617, y:33096}) == '-0.827396059946821'

def test_evalf_complex():
    assert NS('2*sqrt(pi)*I',10) == '3.544907702*I'
    assert NS('3+3*I',15) == '3.00000000000000 + 3.00000000000000*I'
    assert NS('E+pi*I',15) == '2.71828182845905 + 3.14159265358979*I'
    assert NS('pi * (3+4*I)',15) == '9.42477796076938 + 12.5663706143592*I'
    assert NS('I*(2+I)',15) == '-1.00000000000000 + 2.00000000000000*I'
    #assert NS('(pi+E*I)*(E+pi*I)',15) in ('.0e-15 + 17.25866050002*I', '.0e-17 + 17.25866050002*I', '-.0e-17 + 17.25866050002*I')
    assert NS('(pi+E*I)*(E+pi*I)',15,chop=True) == '17.2586605000200*I'

def test_evalf_complex_powers():
    assert NS('(E+pi*I)**100000000000000000') == \
        '-3.58896782867793e+61850354284995199 + 4.58581754997159e+61850354284995199*I'
    # XXX: rewrite if a+a*I simplification introduced in sympy
    #assert NS('(pi + pi*I)**2') in ('.0e-15 + 19.7392088021787*I', '.0e-16 + 19.7392088021787*I')
    assert NS('(pi + pi*I)**2', chop=True) == '19.7392088021787*I'
    assert NS('(pi + 1/10**8 + pi*I)**2') == '6.2831853e-8 + 19.7392088650106*I'
    assert NS('(pi + 1/10**12 + pi*I)**2') == '6.283e-12 + 19.7392088021850*I'
    #assert NS('(pi + pi*I)**4') == '-389.63636413601 + .0e-14*I'
    assert NS('(pi + pi*I)**4', chop=True) == '-389.636364136010'
    assert NS('(pi + 1/10**8 + pi*I)**4') == '-389.636366616512 + 2.4805021e-6*I'
    assert NS('(pi + 1/10**12 + pi*I)**4') == '-389.636364136258 + 2.481e-10*I'
    assert NS('(10000*pi + 10000*pi*I)**4', chop=True) == '-3.89636364136010e+18'

def test_evalf_exponentiation():
    assert NS(sqrt(-pi)) == '1.77245385090552*I'
    assert NS(Pow(pi*I, Rational(1,2), evaluate=False)) == '1.25331413731550 + 1.25331413731550*I'
    assert NS(pi**I) == '0.413292116101594 + 0.910598499212615*I'
    assert NS(pi**(E+I/3)) == '20.8438653991931 + 8.36343473930031*I'
    assert NS((pi+I/3)**(E+I/3)) == '17.2442906093590 + 13.6839376767037*I'
    assert NS(exp(pi)) == '23.1406926327793'
    assert NS(exp(pi+E*I)) == '-21.0981542849657 + 9.50576358282422*I'
    assert NS(pi**pi) == '36.4621596072079'
    assert NS((-pi)**pi) == '-32.9138577418939 - 15.6897116534332*I'
    assert NS((-pi)**(-pi)) == '-0.0247567717232697 + 0.0118013091280262*I'

# An example from Smith, "Multiple Precision Complex Arithmetic and Functions"
def test_evalf_complex_cancellation():
    A = Rational('63287/100000')
    B = Rational('52498/100000')
    C = Rational('69301/100000')
    D = Rational('83542/100000')
    F = Rational('2231321613/2500000000')
    # XXX: the number of returned mantissa digits in the real part could
    # change with the implementation. What matters is that the returned digits are
    # correct.
    assert NS((A+B*I)*(C+D*I),6) == '6.44862e-6 + 0.892529*I'
    assert NS((A+B*I)*(C+D*I),10) == '6.447099821e-6 + 0.8925286452*I'
    assert NS((A+B*I)*(C+D*I) - F*I, 5) in ('6.4471e-6 - .0e-15*I', '6.4471e-6 + .0e-15*I')

def test_evalf_logs():
    assert NS("log(3+pi*I)", 15) == '1.46877619736226 + 0.808448792630022*I'
    assert NS("log(pi*I)", 15) == '1.14472988584940 + 1.57079632679490*I'

def test_evalf_trig():
    assert NS('sin(1)',15) == '0.841470984807897'
    assert NS('cos(1)',15) == '0.540302305868140'
    assert NS('sin(10**-6)',15) == '9.99999999999833e-7'
    assert NS('cos(10**-6)',15) == '0.999999999999500'
    assert NS('sin(E*10**100)',15) == '0.409160531722613'
    # Some input near roots
    assert NS(sin(exp(pi*sqrt(163))*pi), 15) == '-2.35596641936785e-12'
    assert NS(sin(pi*10**100 + Rational(7,10**5), evaluate=False), 15, maxn=120) == \
        '6.99999999428333e-5'
    assert NS(sin(Rational(7,10**5), evaluate=False), 15) == \
        '6.99999999428333e-5'

# Check detection of various false identities
def test_evalf_near_integers():
    # Binet's formula
    f = lambda n: ((1+sqrt(5))**n)/(2**n * sqrt(5))
    assert NS(f(5000) - fibonacci(5000), 10, maxn=1500) == '5.156009964e-1046'
    # Some near-integer identities from
    # http://mathworld.wolfram.com/AlmostInteger.html
    assert NS('sin(2017*2**(1/5))',15) == '-1.00000000000000'
    assert NS('sin(2017*2**(1/5))',20) == '-0.99999999999999997857'
    assert NS('1+sin(2017*2**(1/5))',15) == '2.14322287389390e-17'
    assert NS('45 - 613*E/37 + 35/991', 15) == '6.03764498766326e-11'

def test_evalf_ramanujan():
    assert NS(exp(pi*sqrt(163)) - 640320**3 - 744, 10) == '-7.499274028e-13'
    # A related identity
    A = 262537412640768744*exp(-pi*sqrt(163))
    B = 196884*exp(-2*pi*sqrt(163))
    C = 103378831900730205293632*exp(-3*pi*sqrt(163))
    assert NS(1-A-B+C,10) == '1.613679005e-59'

# Input that for various reasons have failed at some point
def test_evalf_bugs():
    assert NS(sin(1)+exp(-10**10),10) == NS(sin(1),10)
    assert NS(exp(10**10)+sin(1),10) == NS(exp(10**10),10)
    assert NS('log(1+1/10**50)',20) == '1.0000000000000000000e-50'
    assert NS('log(10**100,10)',10) == '100.0000000'
    assert NS('log(2)',10) == '0.6931471806'
    assert NS('(sin(x)-x)/x**3', 15, subs={x:'1/10**50'}) == '-0.166666666666667'
    assert NS(sin(1)+Rational(1,10**100)*I,15) == '0.841470984807897 + 1.00000000000000e-100*I'
    assert x.evalf() == x
    assert NS((1+I)**2*I,6) == '-2.00000 + 2.32831e-10*I'
    d={n: (-1)**Rational(6,7), y: (-1)**Rational(4,7), x: (-1)**Rational(2,7)}
    assert NS((x*(1+y*(1 + n))).subs(d).evalf(),6) == '0.346011 + 0.433884*I'
    assert NS(((-I-sqrt(2)*I)**2).evalf()) == '-5.82842712474619'
    assert NS((1+I)**2*I,15) == '-2.00000000000000 + 2.16840434497101e-19*I'
    #1659 (1/2):
    assert NS(pi.evalf(69) - pi) == '-4.43863937855894e-71'
    #1659 (2/2): With the bug present, this still only fails if the
    # terms are in the order given here. This is not generally the case,
    # because the order depends on the hashes of the terms.
    assert NS(20 - 5008329267844*n**25 - 477638700*n**37 - 19*n,
              subs={n:.01}) == '19.8100000000000'

def test_evalf_integer_parts():
    a = floor(log(8)/log(2) - exp(-1000), evaluate=False)
    b = floor(log(8)/log(2), evaluate=False)
    raises(PrecisionExhausted, "a.evalf()")
    assert a.evalf(chop=True) == 3
    assert a.evalf(maxn=500) == 2
    raises(PrecisionExhausted, "b.evalf()")
    raises(PrecisionExhausted, "b.evalf(maxn=500)")
    assert b.evalf(chop=True) == 3
    assert int(floor(factorial(50)/E,evaluate=False).evalf()) == \
        11188719610782480504630258070757734324011354208865721592720336800L
    assert int(ceiling(factorial(50)/E,evaluate=False).evalf()) == \
        11188719610782480504630258070757734324011354208865721592720336801L
    assert int(floor((GoldenRatio**999 / sqrt(5) + Rational(1,2))).evalf(1000)) == fibonacci(999)
    assert int(floor((GoldenRatio**1000 / sqrt(5) + Rational(1,2))).evalf(1000)) == fibonacci(1000)

def test_evalf_trig_zero_detection():
    a = sin(160*pi, evaluate=False)
    t = a.evalf(maxn=100)
    assert abs(t) < 1e-100
    assert t._prec < 2
    assert a.evalf(chop=True) == 0
    raises(PrecisionExhausted, "a.evalf(strict=True)")

def test_evalf_divergent_series():
    n = Symbol('n', integer=True)
    raises(ValueError, 'Sum(1/n, (n, 1, oo)).evalf()')
    raises(ValueError, 'Sum(n/(n**2+1), (n, 1, oo)).evalf()')
    raises(ValueError, 'Sum((-1)**n, (n, 1, oo)).evalf()')
    raises(ValueError, 'Sum((-1)**n, (n, 1, oo)).evalf()')
    raises(ValueError, 'Sum(n**2, (n, 1, oo)).evalf()')
    raises(ValueError, 'Sum(2**n, (n, 1, oo)).evalf()')
    raises(ValueError, 'Sum((-2)**n, (n, 1, oo)).evalf()')
    raises(ValueError, 'Sum((2*n+3)/(3*n**2+4), (n,0, oo)).evalf()')
    raises(ValueError, 'Sum((0.5*n**3)/(n**4+1),(n,0,oo)).evalf()')

def test_evalf_py_methods():
    assert abs(float(pi+1) - 4.1415926535897932) < 1e-10
    assert abs(complex(pi+1) - 4.1415926535897932) < 1e-10
    assert abs(complex(pi+E*I) - (3.1415926535897931+2.7182818284590451j)) < 1e-10
    raises(ValueError, "float(pi+x)")
    raises(ValueError, "complex(pi+x)")

def test_evalf_power_subs_bugs():
    assert (x**2).evalf(subs={x:0}) == 0
    assert sqrt(x).evalf(subs={x:0}) == 0
    assert (x**Rational(2,3)).evalf(subs={x:0}) == 0
    assert (x**x).evalf(subs={x:0}) == 1
    assert (3**x).evalf(subs={x:0}) == 1
    assert exp(x).evalf(subs={x:0}) == 1
    assert ((2+I)**x).evalf(subs={x:0}) == 1
    assert (0**x).evalf(subs={x:0}) == 1

def test_evalf_arguments():
    raises(TypeError, 'pi.evalf(method="garbage")')

<<<<<<< HEAD
def test_evalf_relational():
    assert Eq(x/5, y/10).evalf() == Eq(0.2*x, 0.1*y)
=======
def test_implemented_function_evalf():
    from sympy.utilities.lambdify import implemented_function
    f = Function('f')
    x = Symbol('x')
    f = implemented_function(f, lambda x: x + 1)
    assert str(f(x)) == "f(x)"
    assert str(f(2)) == "f(2)"
    assert f(2).evalf() == 3
    assert f(x).evalf() == f(x)
    del f._imp_     # XXX: due to caching _imp_ would influence all other tests

def test_evaluate_false():
    for no in [[], 0, False, None]:
        assert Add(3, 2, evaluate=no).is_Add
        assert Mul(3, 2, evaluate=no).is_Mul
        assert Pow(3, 2, evaluate=no).is_Pow
    assert Pow(y, 2, evaluate=True) - Pow(y, 2, evaluate=True) == 0

def test_evalf_relational():
    assert Eq(x/5, y/10).evalf() == Eq(0.2*x, 0.1*y)

def test_issue_2387():
    assert not cos(sqrt(0.5 + I)).n().is_Function
>>>>>>> c9470ac4
<|MERGE_RESOLUTION|>--- conflicted
+++ resolved
@@ -3,11 +3,7 @@
 from sympy import pi, I, Symbol, Add, Rational, exp, sqrt, sin, cos, \
     fibonacci, Integral, oo, E, atan, log, integrate, floor, ceiling, \
     factorial, binomial, Sum, zeta, Catalan, Pow, GoldenRatio, sympify, \
-<<<<<<< HEAD
-    sstr, Eq
-=======
     sstr, Function, Eq, Mul, Pow, Derivative
->>>>>>> c9470ac4
 
 from sympy.mpmath.libmp.libmpf import from_float
 
@@ -214,10 +210,6 @@
 def test_evalf_arguments():
     raises(TypeError, 'pi.evalf(method="garbage")')
 
-<<<<<<< HEAD
-def test_evalf_relational():
-    assert Eq(x/5, y/10).evalf() == Eq(0.2*x, 0.1*y)
-=======
 def test_implemented_function_evalf():
     from sympy.utilities.lambdify import implemented_function
     f = Function('f')
@@ -240,5 +232,4 @@
     assert Eq(x/5, y/10).evalf() == Eq(0.2*x, 0.1*y)
 
 def test_issue_2387():
-    assert not cos(sqrt(0.5 + I)).n().is_Function
->>>>>>> c9470ac4
+    assert not cos(sqrt(0.5 + I)).n().is_Function