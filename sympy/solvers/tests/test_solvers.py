--- conflicted
+++ resolved
@@ -1797,7 +1797,7 @@
 def test_issue_9567():
     assert solve(1 + 1/(x - 1)) == [0]
 
-<<<<<<< HEAD
+
 def test_issue_11538():
     assert solve(x + E) == [-E]
     assert solve(x**2 + E) == [-I*sqrt(E),I*sqrt(E)]
@@ -1811,7 +1811,7 @@
     e1 = x - y**3 + 4
     e2 = x + y + 4 + 4 * E
     assert len(solve([e1,e2],x,y)) == 3
-=======
+
 
 def test_issue_12114():
     a, b, c, d, e, f, g = symbols('a,b,c,d,e,f,g')
@@ -1842,5 +1842,4 @@
 def test_inf():
     assert solve(1 - oo*x) == []
     assert solve(oo*x, x) == []
-    assert solve(oo*x - oo, x) == []
->>>>>>> cf344975
+    assert solve(oo*x - oo, x) == []