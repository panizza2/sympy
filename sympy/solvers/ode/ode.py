r"""
This module contains :py:meth:`~sympy.solvers.ode.dsolve` and different helper
functions that it uses.

:py:meth:`~sympy.solvers.ode.dsolve` solves ordinary differential equations.
See the docstring on the various functions for their uses.  Note that partial
differential equations support is in ``pde.py``.  Note that hint functions
have docstrings describing their various methods, but they are intended for
internal use.  Use ``dsolve(ode, func, hint=hint)`` to solve an ODE using a
specific hint.  See also the docstring on
:py:meth:`~sympy.solvers.ode.dsolve`.

**Functions in this module**

    These are the user functions in this module:

    - :py:meth:`~sympy.solvers.ode.dsolve` - Solves ODEs.
    - :py:meth:`~sympy.solvers.ode.classify_ode` - Classifies ODEs into
      possible hints for :py:meth:`~sympy.solvers.ode.dsolve`.
    - :py:meth:`~sympy.solvers.ode.checkodesol` - Checks if an equation is the
      solution to an ODE.
    - :py:meth:`~sympy.solvers.ode.homogeneous_order` - Returns the
      homogeneous order of an expression.
    - :py:meth:`~sympy.solvers.ode.infinitesimals` - Returns the infinitesimals
      of the Lie group of point transformations of an ODE, such that it is
      invariant.
    - :py:meth:`~sympy.solvers.ode.checkinfsol` - Checks if the given infinitesimals
      are the actual infinitesimals of a first order ODE.

    These are the non-solver helper functions that are for internal use.  The
    user should use the various options to
    :py:meth:`~sympy.solvers.ode.dsolve` to obtain the functionality provided
    by these functions:

    - :py:meth:`~sympy.solvers.ode.ode.odesimp` - Does all forms of ODE
      simplification.
    - :py:meth:`~sympy.solvers.ode.ode.ode_sol_simplicity` - A key function for
      comparing solutions by simplicity.
    - :py:meth:`~sympy.solvers.ode.constantsimp` - Simplifies arbitrary
      constants.
    - :py:meth:`~sympy.solvers.ode.ode.constant_renumber` - Renumber arbitrary
      constants.
    - :py:meth:`~sympy.solvers.ode.ode._handle_Integral` - Evaluate unevaluated
      Integrals.

    See also the docstrings of these functions.

**Currently implemented solver methods**

The following methods are implemented for solving ordinary differential
equations.  See the docstrings of the various hint functions for more
information on each (run ``help(ode)``):

  - 1st order separable differential equations.
  - 1st order differential equations whose coefficients or `dx` and `dy` are
    functions homogeneous of the same order.
  - 1st order exact differential equations.
  - 1st order linear differential equations.
  - 1st order Bernoulli differential equations.
  - Power series solutions for first order differential equations.
  - Lie Group method of solving first order differential equations.
  - 2nd order Liouville differential equations.
  - Power series solutions for second order differential equations
    at ordinary and regular singular points.
  - `n`\th order differential equation that can be solved with algebraic
    rearrangement and integration.
  - `n`\th order linear homogeneous differential equation with constant
    coefficients.
  - `n`\th order linear inhomogeneous differential equation with constant
    coefficients using the method of undetermined coefficients.
  - `n`\th order linear inhomogeneous differential equation with constant
    coefficients using the method of variation of parameters.

**Philosophy behind this module**

This module is designed to make it easy to add new ODE solving methods without
having to mess with the solving code for other methods.  The idea is that
there is a :py:meth:`~sympy.solvers.ode.classify_ode` function, which takes in
an ODE and tells you what hints, if any, will solve the ODE.  It does this
without attempting to solve the ODE, so it is fast.  Each solving method is a
hint, and it has its own function, named ``ode_<hint>``.  That function takes
in the ODE and any match expression gathered by
:py:meth:`~sympy.solvers.ode.classify_ode` and returns a solved result.  If
this result has any integrals in it, the hint function will return an
unevaluated :py:class:`~sympy.integrals.integrals.Integral` class.
:py:meth:`~sympy.solvers.ode.dsolve`, which is the user wrapper function
around all of this, will then call :py:meth:`~sympy.solvers.ode.ode.odesimp` on
the result, which, among other things, will attempt to solve the equation for
the dependent variable (the function we are solving for), simplify the
arbitrary constants in the expression, and evaluate any integrals, if the hint
allows it.

**How to add new solution methods**

If you have an ODE that you want :py:meth:`~sympy.solvers.ode.dsolve` to be
able to solve, try to avoid adding special case code here.  Instead, try
finding a general method that will solve your ODE, as well as others.  This
way, the :py:mod:`~sympy.solvers.ode` module will become more robust, and
unhindered by special case hacks.  WolphramAlpha and Maple's
DETools[odeadvisor] function are two resources you can use to classify a
specific ODE.  It is also better for a method to work with an `n`\th order ODE
instead of only with specific orders, if possible.

To add a new method, there are a few things that you need to do.  First, you
need a hint name for your method.  Try to name your hint so that it is
unambiguous with all other methods, including ones that may not be implemented
yet.  If your method uses integrals, also include a ``hint_Integral`` hint.
If there is more than one way to solve ODEs with your method, include a hint
for each one, as well as a ``<hint>_best`` hint.  Your ``ode_<hint>_best()``
function should choose the best using min with ``ode_sol_simplicity`` as the
key argument.  See
:obj:`~sympy.solvers.ode.single.HomogeneousCoeffBest`, for example.
The function that uses your method will be called ``ode_<hint>()``, so the
hint must only use characters that are allowed in a Python function name
(alphanumeric characters and the underscore '``_``' character).  Include a
function for every hint, except for ``_Integral`` hints
(:py:meth:`~sympy.solvers.ode.dsolve` takes care of those automatically).
Hint names should be all lowercase, unless a word is commonly capitalized
(such as Integral or Bernoulli).  If you have a hint that you do not want to
run with ``all_Integral`` that doesn't have an ``_Integral`` counterpart (such
as a best hint that would defeat the purpose of ``all_Integral``), you will
need to remove it manually in the :py:meth:`~sympy.solvers.ode.dsolve` code.
See also the :py:meth:`~sympy.solvers.ode.classify_ode` docstring for
guidelines on writing a hint name.

Determine *in general* how the solutions returned by your method compare with
other methods that can potentially solve the same ODEs.  Then, put your hints
in the :py:data:`~sympy.solvers.ode.allhints` tuple in the order that they
should be called.  The ordering of this tuple determines which hints are
default.  Note that exceptions are ok, because it is easy for the user to
choose individual hints with :py:meth:`~sympy.solvers.ode.dsolve`.  In
general, ``_Integral`` variants should go at the end of the list, and
``_best`` variants should go before the various hints they apply to.  For
example, the ``undetermined_coefficients`` hint comes before the
``variation_of_parameters`` hint because, even though variation of parameters
is more general than undetermined coefficients, undetermined coefficients
generally returns cleaner results for the ODEs that it can solve than
variation of parameters does, and it does not require integration, so it is
much faster.

Next, you need to have a match expression or a function that matches the type
of the ODE, which you should put in :py:meth:`~sympy.solvers.ode.classify_ode`
(if the match function is more than just a few lines.  It should match the
ODE without solving for it as much as possible, so that
:py:meth:`~sympy.solvers.ode.classify_ode` remains fast and is not hindered by
bugs in solving code.  Be sure to consider corner cases.  For example, if your
solution method involves dividing by something, make sure you exclude the case
where that division will be 0.

In most cases, the matching of the ODE will also give you the various parts
that you need to solve it.  You should put that in a dictionary (``.match()``
will do this for you), and add that as ``matching_hints['hint'] = matchdict``
in the relevant part of :py:meth:`~sympy.solvers.ode.classify_ode`.
:py:meth:`~sympy.solvers.ode.classify_ode` will then send this to
:py:meth:`~sympy.solvers.ode.dsolve`, which will send it to your function as
the ``match`` argument.  Your function should be named ``ode_<hint>(eq, func,
order, match)`.  If you need to send more information, put it in the ``match``
dictionary.  For example, if you had to substitute in a dummy variable in
:py:meth:`~sympy.solvers.ode.classify_ode` to match the ODE, you will need to
pass it to your function using the `match` dict to access it.  You can access
the independent variable using ``func.args[0]``, and the dependent variable
(the function you are trying to solve for) as ``func.func``.  If, while trying
to solve the ODE, you find that you cannot, raise ``NotImplementedError``.
:py:meth:`~sympy.solvers.ode.dsolve` will catch this error with the ``all``
meta-hint, rather than causing the whole routine to fail.

Add a docstring to your function that describes the method employed.  Like
with anything else in SymPy, you will need to add a doctest to the docstring,
in addition to real tests in ``test_ode.py``.  Try to maintain consistency
with the other hint functions' docstrings.  Add your method to the list at the
top of this docstring.  Also, add your method to ``ode.rst`` in the
``docs/src`` directory, so that the Sphinx docs will pull its docstring into
the main SymPy documentation.  Be sure to make the Sphinx documentation by
running ``make html`` from within the doc directory to verify that the
docstring formats correctly.

If your solution method involves integrating, use :py:obj:`~.Integral` instead of
:py:meth:`~sympy.core.expr.Expr.integrate`.  This allows the user to bypass
hard/slow integration by using the ``_Integral`` variant of your hint.  In
most cases, calling :py:meth:`sympy.core.basic.Basic.doit` will integrate your
solution.  If this is not the case, you will need to write special code in
:py:meth:`~sympy.solvers.ode.ode._handle_Integral`.  Arbitrary constants should be
symbols named ``C1``, ``C2``, and so on.  All solution methods should return
an equality instance.  If you need an arbitrary number of arbitrary constants,
you can use ``constants = numbered_symbols(prefix='C', cls=Symbol, start=1)``.
If it is possible to solve for the dependent function in a general way, do so.
Otherwise, do as best as you can, but do not call solve in your
``ode_<hint>()`` function.  :py:meth:`~sympy.solvers.ode.ode.odesimp` will attempt
to solve the solution for you, so you do not need to do that.  Lastly, if your
ODE has a common simplification that can be applied to your solutions, you can
add a special case in :py:meth:`~sympy.solvers.ode.ode.odesimp` for it.  For
example, solutions returned from the ``1st_homogeneous_coeff`` hints often
have many :obj:`~sympy.functions.elementary.exponential.log` terms, so
:py:meth:`~sympy.solvers.ode.ode.odesimp` calls
:py:meth:`~sympy.simplify.simplify.logcombine` on them (it also helps to write
the arbitrary constant as ``log(C1)`` instead of ``C1`` in this case).  Also
consider common ways that you can rearrange your solution to have
:py:meth:`~sympy.solvers.ode.constantsimp` take better advantage of it.  It is
better to put simplification in :py:meth:`~sympy.solvers.ode.ode.odesimp` than in
your method, because it can then be turned off with the simplify flag in
:py:meth:`~sympy.solvers.ode.dsolve`.  If you have any extraneous
simplification in your function, be sure to only run it using ``if
match.get('simplify', True):``, especially if it can be slow or if it can
reduce the domain of the solution.

Finally, as with every contribution to SymPy, your method will need to be
tested.  Add a test for each method in ``test_ode.py``.  Follow the
conventions there, i.e., test the solver using ``dsolve(eq, f(x),
hint=your_hint)``, and also test the solution using
:py:meth:`~sympy.solvers.ode.checkodesol` (you can put these in a separate
tests and skip/XFAIL if it runs too slow/doesn't work).  Be sure to call your
hint specifically in :py:meth:`~sympy.solvers.ode.dsolve`, that way the test
won't be broken simply by the introduction of another matching hint.  If your
method works for higher order (>1) ODEs, you will need to run ``sol =
constant_renumber(sol, 'C', 1, order)`` for each solution, where ``order`` is
the order of the ODE.  This is because ``constant_renumber`` renumbers the
arbitrary constants by printing order, which is platform dependent.  Try to
test every corner case of your solver, including a range of orders if it is a
`n`\th order solver, but if your solver is slow, such as if it involves hard
integration, try to keep the test run time down.

Feel free to refactor existing hints to avoid duplicating code or creating
inconsistencies.  If you can show that your method exactly duplicates an
existing method, including in the simplicity and speed of obtaining the
solutions, then you can remove the old, less general method.  The existing
code is tested extensively in ``test_ode.py``, so if anything is broken, one
of those tests will surely fail.

"""

from sympy.core import Add, S, Mul, Pow, oo
from sympy.core.compatibility import ordered, iterable
from sympy.core.containers import Tuple
from sympy.core.expr import AtomicExpr, Expr
from sympy.core.function import (Function, Derivative, AppliedUndef, diff,
    expand, expand_mul, Subs)
from sympy.core.multidimensional import vectorize
from sympy.core.numbers import NaN, zoo, Number
from sympy.core.relational import Equality, Eq
from sympy.core.symbol import Symbol, Wild, Dummy, symbols
from sympy.core.sympify import sympify

from sympy.logic.boolalg import (BooleanAtom, BooleanTrue,
                                BooleanFalse)
from sympy.functions import exp, log, sqrt
from sympy.functions.combinatorial.factorials import factorial
from sympy.integrals.integrals import Integral
from sympy.polys import (Poly, terms_gcd, PolynomialError, lcm)
from sympy.polys.polytools import cancel
from sympy.series import Order
from sympy.series.series import series
from sympy.simplify import (collect, logcombine, powsimp,  # type: ignore
    separatevars, simplify, cse)
from sympy.simplify.radsimp import collect_const
from sympy.solvers import checksol, solve

from sympy.utilities import numbered_symbols, default_sort_key, sift
from sympy.utilities.iterables import uniq
from sympy.solvers.deutils import _preprocess, ode_order, _desolve


#: This is a list of hints in the order that they should be preferred by
#: :py:meth:`~sympy.solvers.ode.classify_ode`. In general, hints earlier in the
#: list should produce simpler solutions than those later in the list (for
#: ODEs that fit both).  For now, the order of this list is based on empirical
#: observations by the developers of SymPy.
#:
#: The hint used by :py:meth:`~sympy.solvers.ode.dsolve` for a specific ODE
#: can be overridden (see the docstring).
#:
#: In general, ``_Integral`` hints are grouped at the end of the list, unless
#: there is a method that returns an unevaluable integral most of the time
#: (which go near the end of the list anyway).  ``default``, ``all``,
#: ``best``, and ``all_Integral`` meta-hints should not be included in this
#: list, but ``_best`` and ``_Integral`` hints should be included.
allhints = (
    "factorable",
    "nth_algebraic",
    "separable",
    "1st_exact",
    "1st_linear",
    "Bernoulli",
    "1st_rational_riccati",
    "Riccati_special_minus2",
    "1st_homogeneous_coeff_best",
    "1st_homogeneous_coeff_subs_indep_div_dep",
    "1st_homogeneous_coeff_subs_dep_div_indep",
    "almost_linear",
    "linear_coefficients",
    "separable_reduced",
    "1st_power_series",
    "lie_group",
    "nth_linear_constant_coeff_homogeneous",
    "nth_linear_euler_eq_homogeneous",
    "nth_linear_constant_coeff_undetermined_coefficients",
    "nth_linear_euler_eq_nonhomogeneous_undetermined_coefficients",
    "nth_linear_constant_coeff_variation_of_parameters",
    "nth_linear_euler_eq_nonhomogeneous_variation_of_parameters",
    "Liouville",
    "2nd_linear_airy",
    "2nd_linear_bessel",
    "2nd_hypergeometric",
    "2nd_hypergeometric_Integral",
    "nth_order_reducible",
    "2nd_power_series_ordinary",
    "2nd_power_series_regular",
    "nth_algebraic_Integral",
    "separable_Integral",
    "1st_exact_Integral",
    "1st_linear_Integral",
    "Bernoulli_Integral",
    "1st_homogeneous_coeff_subs_indep_div_dep_Integral",
    "1st_homogeneous_coeff_subs_dep_div_indep_Integral",
    "almost_linear_Integral",
    "linear_coefficients_Integral",
    "separable_reduced_Integral",
    "nth_linear_constant_coeff_variation_of_parameters_Integral",
    "nth_linear_euler_eq_nonhomogeneous_variation_of_parameters_Integral",
    "Liouville_Integral",
    "2nd_nonlinear_autonomous_conserved",
    "2nd_nonlinear_autonomous_conserved_Integral",
    )



def get_numbered_constants(eq, num=1, start=1, prefix='C'):
    """
    Returns a list of constants that do not occur
    in eq already.
    """

    ncs = iter_numbered_constants(eq, start, prefix)
    Cs = [next(ncs) for i in range(num)]
    return (Cs[0] if num == 1 else tuple(Cs))


def iter_numbered_constants(eq, start=1, prefix='C'):
    """
    Returns an iterator of constants that do not occur
    in eq already.
    """

    if isinstance(eq, (Expr, Eq)):
        eq = [eq]
    elif not iterable(eq):
        raise ValueError("Expected Expr or iterable but got %s" % eq)

    atom_set = set().union(*[i.free_symbols for i in eq])
    func_set = set().union(*[i.atoms(Function) for i in eq])
    if func_set:
        atom_set |= {Symbol(str(f.func)) for f in func_set}
    return numbered_symbols(start=start, prefix=prefix, exclude=atom_set)


def dsolve(eq, func=None, hint="default", simplify=True,
    ics= None, xi=None, eta=None, x0=0, n=6, **kwargs):
    r"""
    Solves any (supported) kind of ordinary differential equation and
    system of ordinary differential equations.

    For single ordinary differential equation
    =========================================

    It is classified under this when number of equation in ``eq`` is one.
    **Usage**

        ``dsolve(eq, f(x), hint)`` -> Solve ordinary differential equation
        ``eq`` for function ``f(x)``, using method ``hint``.

    **Details**

        ``eq`` can be any supported ordinary differential equation (see the
            :py:mod:`~sympy.solvers.ode` docstring for supported methods).
            This can either be an :py:class:`~sympy.core.relational.Equality`,
            or an expression, which is assumed to be equal to ``0``.

        ``f(x)`` is a function of one variable whose derivatives in that
            variable make up the ordinary differential equation ``eq``.  In
            many cases it is not necessary to provide this; it will be
            autodetected (and an error raised if it couldn't be detected).

        ``hint`` is the solving method that you want dsolve to use.  Use
            ``classify_ode(eq, f(x))`` to get all of the possible hints for an
            ODE.  The default hint, ``default``, will use whatever hint is
            returned first by :py:meth:`~sympy.solvers.ode.classify_ode`.  See
            Hints below for more options that you can use for hint.

        ``simplify`` enables simplification by
            :py:meth:`~sympy.solvers.ode.ode.odesimp`.  See its docstring for more
            information.  Turn this off, for example, to disable solving of
            solutions for ``func`` or simplification of arbitrary constants.
            It will still integrate with this hint. Note that the solution may
            contain more arbitrary constants than the order of the ODE with
            this option enabled.

        ``xi`` and ``eta`` are the infinitesimal functions of an ordinary
            differential equation. They are the infinitesimals of the Lie group
            of point transformations for which the differential equation is
            invariant. The user can specify values for the infinitesimals. If
            nothing is specified, ``xi`` and ``eta`` are calculated using
            :py:meth:`~sympy.solvers.ode.infinitesimals` with the help of various
            heuristics.

        ``ics`` is the set of initial/boundary conditions for the differential equation.
          It should be given in the form of ``{f(x0): x1, f(x).diff(x).subs(x, x2):
          x3}`` and so on.  For power series solutions, if no initial
          conditions are specified ``f(0)`` is assumed to be ``C0`` and the power
          series solution is calculated about 0.

        ``x0`` is the point about which the power series solution of a differential
          equation is to be evaluated.

        ``n`` gives the exponent of the dependent variable up to which the power series
          solution of a differential equation is to be evaluated.

    **Hints**

        Aside from the various solving methods, there are also some meta-hints
        that you can pass to :py:meth:`~sympy.solvers.ode.dsolve`:

        ``default``:
                This uses whatever hint is returned first by
                :py:meth:`~sympy.solvers.ode.classify_ode`. This is the
                default argument to :py:meth:`~sympy.solvers.ode.dsolve`.

        ``all``:
                To make :py:meth:`~sympy.solvers.ode.dsolve` apply all
                relevant classification hints, use ``dsolve(ODE, func,
                hint="all")``.  This will return a dictionary of
                ``hint:solution`` terms.  If a hint causes dsolve to raise the
                ``NotImplementedError``, value of that hint's key will be the
                exception object raised.  The dictionary will also include
                some special keys:

                - ``order``: The order of the ODE.  See also
                  :py:meth:`~sympy.solvers.deutils.ode_order` in
                  ``deutils.py``.
                - ``best``: The simplest hint; what would be returned by
                  ``best`` below.
                - ``best_hint``: The hint that would produce the solution
                  given by ``best``.  If more than one hint produces the best
                  solution, the first one in the tuple returned by
                  :py:meth:`~sympy.solvers.ode.classify_ode` is chosen.
                - ``default``: The solution that would be returned by default.
                  This is the one produced by the hint that appears first in
                  the tuple returned by
                  :py:meth:`~sympy.solvers.ode.classify_ode`.

        ``all_Integral``:
                This is the same as ``all``, except if a hint also has a
                corresponding ``_Integral`` hint, it only returns the
                ``_Integral`` hint.  This is useful if ``all`` causes
                :py:meth:`~sympy.solvers.ode.dsolve` to hang because of a
                difficult or impossible integral.  This meta-hint will also be
                much faster than ``all``, because
                :py:meth:`~sympy.core.expr.Expr.integrate` is an expensive
                routine.

        ``best``:
                To have :py:meth:`~sympy.solvers.ode.dsolve` try all methods
                and return the simplest one.  This takes into account whether
                the solution is solvable in the function, whether it contains
                any Integral classes (i.e.  unevaluatable integrals), and
                which one is the shortest in size.

        See also the :py:meth:`~sympy.solvers.ode.classify_ode` docstring for
        more info on hints, and the :py:mod:`~sympy.solvers.ode` docstring for
        a list of all supported hints.

    **Tips**

        - You can declare the derivative of an unknown function this way:

            >>> from sympy import Function, Derivative
            >>> from sympy.abc import x # x is the independent variable
            >>> f = Function("f")(x) # f is a function of x
            >>> # f_ will be the derivative of f with respect to x
            >>> f_ = Derivative(f, x)

        - See ``test_ode.py`` for many tests, which serves also as a set of
          examples for how to use :py:meth:`~sympy.solvers.ode.dsolve`.
        - :py:meth:`~sympy.solvers.ode.dsolve` always returns an
          :py:class:`~sympy.core.relational.Equality` class (except for the
          case when the hint is ``all`` or ``all_Integral``).  If possible, it
          solves the solution explicitly for the function being solved for.
          Otherwise, it returns an implicit solution.
        - Arbitrary constants are symbols named ``C1``, ``C2``, and so on.
        - Because all solutions should be mathematically equivalent, some
          hints may return the exact same result for an ODE. Often, though,
          two different hints will return the same solution formatted
          differently.  The two should be equivalent. Also note that sometimes
          the values of the arbitrary constants in two different solutions may
          not be the same, because one constant may have "absorbed" other
          constants into it.
        - Do ``help(ode.ode_<hintname>)`` to get help more information on a
          specific hint, where ``<hintname>`` is the name of a hint without
          ``_Integral``.

    For system of ordinary differential equations
    =============================================

   **Usage**
        ``dsolve(eq, func)`` -> Solve a system of ordinary differential
        equations ``eq`` for ``func`` being list of functions including
        `x(t)`, `y(t)`, `z(t)` where number of functions in the list depends
        upon the number of equations provided in ``eq``.

    **Details**

        ``eq`` can be any supported system of ordinary differential equations
        This can either be an :py:class:`~sympy.core.relational.Equality`,
        or an expression, which is assumed to be equal to ``0``.

        ``func`` holds ``x(t)`` and ``y(t)`` being functions of one variable which
        together with some of their derivatives make up the system of ordinary
        differential equation ``eq``. It is not necessary to provide this; it
        will be autodetected (and an error raised if it couldn't be detected).

    **Hints**

        The hints are formed by parameters returned by classify_sysode, combining
        them give hints name used later for forming method name.

    Examples
    ========

    >>> from sympy import Function, dsolve, Eq, Derivative, sin, cos, symbols
    >>> from sympy.abc import x
    >>> f = Function('f')
    >>> dsolve(Derivative(f(x), x, x) + 9*f(x), f(x))
    Eq(f(x), C1*sin(3*x) + C2*cos(3*x))

    >>> eq = sin(x)*cos(f(x)) + cos(x)*sin(f(x))*f(x).diff(x)
    >>> dsolve(eq, hint='1st_exact')
    [Eq(f(x), -acos(C1/cos(x)) + 2*pi), Eq(f(x), acos(C1/cos(x)))]
    >>> dsolve(eq, hint='almost_linear')
    [Eq(f(x), -acos(C1/cos(x)) + 2*pi), Eq(f(x), acos(C1/cos(x)))]
    >>> t = symbols('t')
    >>> x, y = symbols('x, y', cls=Function)
    >>> eq = (Eq(Derivative(x(t),t), 12*t*x(t) + 8*y(t)), Eq(Derivative(y(t),t), 21*x(t) + 7*t*y(t)))
    >>> dsolve(eq)
    [Eq(x(t), C1*x0(t) + C2*x0(t)*Integral(8*exp(Integral(7*t, t))*exp(Integral(12*t, t))/x0(t)**2, t)),
    Eq(y(t), C1*y0(t) + C2*(y0(t)*Integral(8*exp(Integral(7*t, t))*exp(Integral(12*t, t))/x0(t)**2, t) +
    exp(Integral(7*t, t))*exp(Integral(12*t, t))/x0(t)))]
    >>> eq = (Eq(Derivative(x(t),t),x(t)*y(t)*sin(t)), Eq(Derivative(y(t),t),y(t)**2*sin(t)))
    >>> dsolve(eq)
    {Eq(x(t), -exp(C1)/(C2*exp(C1) - cos(t))), Eq(y(t), -1/(C1 - cos(t)))}
    """
    if iterable(eq):
        from sympy.solvers.ode.systems import dsolve_system

        # This may have to be changed in future
        # when we have weakly and strongly
        # connected components. This have to
        # changed to show the systems that haven't
        # been solved.
        try:
            sol = dsolve_system(eq, funcs=func, ics=ics, doit=True)
            return sol[0] if len(sol) == 1 else sol
        except NotImplementedError:
            pass

        match = classify_sysode(eq, func)

        eq = match['eq']
        order = match['order']
        func = match['func']
        t = list(list(eq[0].atoms(Derivative))[0].atoms(Symbol))[0]

        # keep highest order term coefficient positive
        for i in range(len(eq)):
            for func_ in func:
                if isinstance(func_, list):
                    pass
                else:
                    if eq[i].coeff(diff(func[i],t,ode_order(eq[i], func[i]))).is_negative:
                        eq[i] = -eq[i]
        match['eq'] = eq
        if len(set(order.values()))!=1:
            raise ValueError("It solves only those systems of equations whose orders are equal")
        match['order'] = list(order.values())[0]
        def recur_len(l):
            return sum(recur_len(item) if isinstance(item,list) else 1 for item in l)
        if recur_len(func) != len(eq):
            raise ValueError("dsolve() and classify_sysode() work with "
            "number of functions being equal to number of equations")
        if match['type_of_equation'] is None:
            raise NotImplementedError
        else:
            if match['is_linear'] == True:
                solvefunc = globals()['sysode_linear_%(no_of_equation)seq_order%(order)s' % match]
            else:
                solvefunc = globals()['sysode_nonlinear_%(no_of_equation)seq_order%(order)s' % match]
            sols = solvefunc(match)
            if ics:
                constants = Tuple(*sols).free_symbols - Tuple(*eq).free_symbols
                solved_constants = solve_ics(sols, func, constants, ics)
                return [sol.subs(solved_constants) for sol in sols]
            return sols
    else:
        given_hint = hint  # hint given by the user

        # See the docstring of _desolve for more details.
        hints = _desolve(eq, func=func,
            hint=hint, simplify=True, xi=xi, eta=eta, type='ode', ics=ics,
            x0=x0, n=n, **kwargs)
        eq = hints.pop('eq', eq)
        all_ = hints.pop('all', False)
        if all_:
            retdict = {}
            failed_hints = {}
            gethints = classify_ode(eq, dict=True, hint='all')
            orderedhints = gethints['ordered_hints']
            for hint in hints:
                try:
                    rv = _helper_simplify(eq, hint, hints[hint], simplify)
                except NotImplementedError as detail:
                    failed_hints[hint] = detail
                else:
                    retdict[hint] = rv
            func = hints[hint]['func']

            retdict['best'] = min(list(retdict.values()), key=lambda x:
                ode_sol_simplicity(x, func, trysolving=not simplify))
            if given_hint == 'best':
                return retdict['best']
            for i in orderedhints:
                if retdict['best'] == retdict.get(i, None):
                    retdict['best_hint'] = i
                    break
            retdict['default'] = gethints['default']
            retdict['order'] = gethints['order']
            retdict.update(failed_hints)
            return retdict

        else:
            # The key 'hint' stores the hint needed to be solved for.
            hint = hints['hint']
            return _helper_simplify(eq, hint, hints, simplify, ics=ics)

def _helper_simplify(eq, hint, match, simplify=True, ics=None, **kwargs):
    r"""
    Helper function of dsolve that calls the respective
    :py:mod:`~sympy.solvers.ode` functions to solve for the ordinary
    differential equations. This minimizes the computation in calling
    :py:meth:`~sympy.solvers.deutils._desolve` multiple times.
    """
    r = match
    func = r['func']
    order = r['order']
    match = r[hint]

    if isinstance(match, SingleODESolver):
        solvefunc = match
    elif hint.endswith('_Integral'):
        solvefunc = globals()['ode_' + hint[:-len('_Integral')]]
    else:
        solvefunc = globals()['ode_' + hint]

    free = eq.free_symbols
    cons = lambda s: s.free_symbols.difference(free)

    if simplify:
        # odesimp() will attempt to integrate, if necessary, apply constantsimp(),
        # attempt to solve for func, and apply any other hint specific
        # simplifications
        if isinstance(solvefunc, SingleODESolver):
            sols = solvefunc.get_general_solution()
        else:
            sols = solvefunc(eq, func, order, match)
        if iterable(sols):
            rv = [odesimp(eq, s, func, hint) for s in sols]
        else:
            rv =  odesimp(eq, sols, func, hint)
    else:
        # We still want to integrate (you can disable it separately with the hint)
        if isinstance(solvefunc, SingleODESolver):
            exprs = solvefunc.get_general_solution(simplify=False)
        else:
            match['simplify'] = False  # Some hints can take advantage of this option
            exprs = solvefunc(eq, func, order, match)
        if isinstance(exprs, list):
            rv = [_handle_Integral(expr, func, hint) for expr in exprs]
        else:
            rv = _handle_Integral(exprs, func, hint)

    if isinstance(rv, list):
        if simplify:
            rv = _remove_redundant_solutions(eq, rv, order, func.args[0])
        if len(rv) == 1:
            rv = rv[0]
    if ics and not 'power_series' in hint:
        if isinstance(rv, (Expr, Eq)):
            solved_constants = solve_ics([rv], [r['func']], cons(rv), ics)
            rv = rv.subs(solved_constants)
        else:
            rv1 = []
            for s in rv:
                try:
                    solved_constants = solve_ics([s], [r['func']], cons(s), ics)
                except ValueError:
                    continue
                rv1.append(s.subs(solved_constants))
            if len(rv1) == 1:
                return rv1[0]
            rv = rv1
    return rv

def solve_ics(sols, funcs, constants, ics):
    """
    Solve for the constants given initial conditions

    ``sols`` is a list of solutions.

    ``funcs`` is a list of functions.

    ``constants`` is a list of constants.

    ``ics`` is the set of initial/boundary conditions for the differential
    equation. It should be given in the form of ``{f(x0): x1,
    f(x).diff(x).subs(x, x2):  x3}`` and so on.

    Returns a dictionary mapping constants to values.
    ``solution.subs(constants)`` will replace the constants in ``solution``.

    Example
    =======
    >>> # From dsolve(f(x).diff(x) - f(x), f(x))
    >>> from sympy import symbols, Eq, exp, Function
    >>> from sympy.solvers.ode.ode import solve_ics
    >>> f = Function('f')
    >>> x, C1 = symbols('x C1')
    >>> sols = [Eq(f(x), C1*exp(x))]
    >>> funcs = [f(x)]
    >>> constants = [C1]
    >>> ics = {f(0): 2}
    >>> solved_constants = solve_ics(sols, funcs, constants, ics)
    >>> solved_constants
    {C1: 2}
    >>> sols[0].subs(solved_constants)
    Eq(f(x), 2*exp(x))

    """
    # Assume ics are of the form f(x0): value or Subs(diff(f(x), x, n), (x,
    # x0)): value (currently checked by classify_ode). To solve, replace x
    # with x0, f(x0) with value, then solve for constants. For f^(n)(x0),
    # differentiate the solution n times, so that f^(n)(x) appears.
    x = funcs[0].args[0]
    diff_sols = []
    subs_sols = []
    diff_variables = set()
    for funcarg, value in ics.items():
        if isinstance(funcarg, AppliedUndef):
            x0 = funcarg.args[0]
            matching_func = [f for f in funcs if f.func == funcarg.func][0]
            S = sols
        elif isinstance(funcarg, (Subs, Derivative)):
            if isinstance(funcarg, Subs):
                # Make sure it stays a subs. Otherwise subs below will produce
                # a different looking term.
                funcarg = funcarg.doit()
            if isinstance(funcarg, Subs):
                deriv = funcarg.expr
                x0 = funcarg.point[0]
                variables = funcarg.expr.variables
                matching_func = deriv
            elif isinstance(funcarg, Derivative):
                deriv = funcarg
                x0 = funcarg.variables[0]
                variables = (x,)*len(funcarg.variables)
                matching_func = deriv.subs(x0, x)
            if variables not in diff_variables:
                for sol in sols:
                    if sol.has(deriv.expr.func):
                        diff_sols.append(Eq(sol.lhs.diff(*variables), sol.rhs.diff(*variables)))
            diff_variables.add(variables)
            S = diff_sols
        else:
            raise NotImplementedError("Unrecognized initial condition")

        for sol in S:
            if sol.has(matching_func):
                sol2 = sol
                sol2 = sol2.subs(x, x0)
                sol2 = sol2.subs(funcarg, value)
                # This check is necessary because of issue #15724
                if not isinstance(sol2, BooleanAtom) or not subs_sols:
                    subs_sols = [s for s in subs_sols if not isinstance(s, BooleanAtom)]
                    subs_sols.append(sol2)

    # TODO: Use solveset here
    try:
        solved_constants = solve(subs_sols, constants, dict=True)
    except NotImplementedError:
        solved_constants = []

    # XXX: We can't differentiate between the solution not existing because of
    # invalid initial conditions, and not existing because solve is not smart
    # enough. If we could use solveset, this might be improvable, but for now,
    # we use NotImplementedError in this case.
    if not solved_constants:
        raise ValueError("Couldn't solve for initial conditions")

    if solved_constants == True:
        raise ValueError("Initial conditions did not produce any solutions for constants. Perhaps they are degenerate.")

    if len(solved_constants) > 1:
        raise NotImplementedError("Initial conditions produced too many solutions for constants")

    return solved_constants[0]

def classify_ode(eq, func=None, dict=False, ics=None, *, prep=True, xi=None, eta=None, n=None, **kwargs):
    r"""
    Returns a tuple of possible :py:meth:`~sympy.solvers.ode.dsolve`
    classifications for an ODE.

    The tuple is ordered so that first item is the classification that
    :py:meth:`~sympy.solvers.ode.dsolve` uses to solve the ODE by default.  In
    general, classifications at the near the beginning of the list will
    produce better solutions faster than those near the end, thought there are
    always exceptions.  To make :py:meth:`~sympy.solvers.ode.dsolve` use a
    different classification, use ``dsolve(ODE, func,
    hint=<classification>)``.  See also the
    :py:meth:`~sympy.solvers.ode.dsolve` docstring for different meta-hints
    you can use.

    If ``dict`` is true, :py:meth:`~sympy.solvers.ode.classify_ode` will
    return a dictionary of ``hint:match`` expression terms. This is intended
    for internal use by :py:meth:`~sympy.solvers.ode.dsolve`.  Note that
    because dictionaries are ordered arbitrarily, this will most likely not be
    in the same order as the tuple.

    You can get help on different hints by executing
    ``help(ode.ode_hintname)``, where ``hintname`` is the name of the hint
    without ``_Integral``.

    See :py:data:`~sympy.solvers.ode.allhints` or the
    :py:mod:`~sympy.solvers.ode` docstring for a list of all supported hints
    that can be returned from :py:meth:`~sympy.solvers.ode.classify_ode`.

    Notes
    =====

    These are remarks on hint names.

    ``_Integral``

        If a classification has ``_Integral`` at the end, it will return the
        expression with an unevaluated :py:class:`~.Integral`
        class in it.  Note that a hint may do this anyway if
        :py:meth:`~sympy.core.expr.Expr.integrate` cannot do the integral,
        though just using an ``_Integral`` will do so much faster.  Indeed, an
        ``_Integral`` hint will always be faster than its corresponding hint
        without ``_Integral`` because
        :py:meth:`~sympy.core.expr.Expr.integrate` is an expensive routine.
        If :py:meth:`~sympy.solvers.ode.dsolve` hangs, it is probably because
        :py:meth:`~sympy.core.expr.Expr.integrate` is hanging on a tough or
        impossible integral.  Try using an ``_Integral`` hint or
        ``all_Integral`` to get it return something.

        Note that some hints do not have ``_Integral`` counterparts. This is
        because :py:func:`~sympy.integrals.integrals.integrate` is not used in
        solving the ODE for those method. For example, `n`\th order linear
        homogeneous ODEs with constant coefficients do not require integration
        to solve, so there is no
        ``nth_linear_homogeneous_constant_coeff_Integrate`` hint. You can
        easily evaluate any unevaluated
        :py:class:`~sympy.integrals.integrals.Integral`\s in an expression by
        doing ``expr.doit()``.

    Ordinals

        Some hints contain an ordinal such as ``1st_linear``.  This is to help
        differentiate them from other hints, as well as from other methods
        that may not be implemented yet. If a hint has ``nth`` in it, such as
        the ``nth_linear`` hints, this means that the method used to applies
        to ODEs of any order.

    ``indep`` and ``dep``

        Some hints contain the words ``indep`` or ``dep``.  These reference
        the independent variable and the dependent function, respectively. For
        example, if an ODE is in terms of `f(x)`, then ``indep`` will refer to
        `x` and ``dep`` will refer to `f`.

    ``subs``

        If a hints has the word ``subs`` in it, it means the the ODE is solved
        by substituting the expression given after the word ``subs`` for a
        single dummy variable.  This is usually in terms of ``indep`` and
        ``dep`` as above.  The substituted expression will be written only in
        characters allowed for names of Python objects, meaning operators will
        be spelled out.  For example, ``indep``/``dep`` will be written as
        ``indep_div_dep``.

    ``coeff``

        The word ``coeff`` in a hint refers to the coefficients of something
        in the ODE, usually of the derivative terms.  See the docstring for
        the individual methods for more info (``help(ode)``).  This is
        contrast to ``coefficients``, as in ``undetermined_coefficients``,
        which refers to the common name of a method.

    ``_best``

        Methods that have more than one fundamental way to solve will have a
        hint for each sub-method and a ``_best`` meta-classification. This
        will evaluate all hints and return the best, using the same
        considerations as the normal ``best`` meta-hint.


    Examples
    ========

    >>> from sympy import Function, classify_ode, Eq
    >>> from sympy.abc import x
    >>> f = Function('f')
    >>> classify_ode(Eq(f(x).diff(x), 0), f(x))
    ('nth_algebraic',
    'separable',
    '1st_exact',
    '1st_linear',
    'Bernoulli',
    '1st_homogeneous_coeff_best',
    '1st_homogeneous_coeff_subs_indep_div_dep',
    '1st_homogeneous_coeff_subs_dep_div_indep',
    '1st_power_series', 'lie_group', 'nth_linear_constant_coeff_homogeneous',
    'nth_linear_euler_eq_homogeneous',
    'nth_algebraic_Integral', 'separable_Integral', '1st_exact_Integral',
    '1st_linear_Integral', 'Bernoulli_Integral',
    '1st_homogeneous_coeff_subs_indep_div_dep_Integral',
    '1st_homogeneous_coeff_subs_dep_div_indep_Integral')
    >>> classify_ode(f(x).diff(x, 2) + 3*f(x).diff(x) + 2*f(x) - 4)
    ('nth_linear_constant_coeff_undetermined_coefficients',
    'nth_linear_constant_coeff_variation_of_parameters',
    'nth_linear_constant_coeff_variation_of_parameters_Integral')

    """
    ics = sympify(ics)

    if func and len(func.args) != 1:
        raise ValueError("dsolve() and classify_ode() only "
        "work with functions of one variable, not %s" % func)

    if isinstance(eq, Equality):
        eq = eq.lhs - eq.rhs

    # Some methods want the unprocessed equation
    eq_orig = eq

    if prep or func is None:
        eq, func_ = _preprocess(eq, func)
        if func is None:
            func = func_
    x = func.args[0]
    f = func.func
    y = Dummy('y')
    terms = n

    order = ode_order(eq, f(x))
    # hint:matchdict or hint:(tuple of matchdicts)
    # Also will contain "default":<default hint> and "order":order items.
    matching_hints = {"order": order}

    df = f(x).diff(x)
    a = Wild('a', exclude=[f(x)])
    d = Wild('d', exclude=[df, f(x).diff(x, 2)])
    e = Wild('e', exclude=[df])
    n = Wild('n', exclude=[x, f(x), df])
    c1 = Wild('c1', exclude=[x])
    a3 = Wild('a3', exclude=[f(x), df, f(x).diff(x, 2)])
    b3 = Wild('b3', exclude=[f(x), df, f(x).diff(x, 2)])
    c3 = Wild('c3', exclude=[f(x), df, f(x).diff(x, 2)])
    boundary = {}  # Used to extract initial conditions
    C1 = Symbol("C1")

    # Preprocessing to get the initial conditions out
    if ics is not None:
        for funcarg in ics:
            # Separating derivatives
            if isinstance(funcarg, (Subs, Derivative)):
                # f(x).diff(x).subs(x, 0) is a Subs, but f(x).diff(x).subs(x,
                # y) is a Derivative
                if isinstance(funcarg, Subs):
                    deriv = funcarg.expr
                    old = funcarg.variables[0]
                    new = funcarg.point[0]
                elif isinstance(funcarg, Derivative):
                    deriv = funcarg
                    # No information on this. Just assume it was x
                    old = x
                    new = funcarg.variables[0]

                if (isinstance(deriv, Derivative) and isinstance(deriv.args[0],
                    AppliedUndef) and deriv.args[0].func == f and
                    len(deriv.args[0].args) == 1 and old == x and not
                    new.has(x) and all(i == deriv.variables[0] for i in
                    deriv.variables) and not ics[funcarg].has(f)):

                    dorder = ode_order(deriv, x)
                    temp = 'f' + str(dorder)
                    boundary.update({temp: new, temp + 'val': ics[funcarg]})
                else:
                    raise ValueError("Enter valid boundary conditions for Derivatives")


            # Separating functions
            elif isinstance(funcarg, AppliedUndef):
                if (funcarg.func == f and len(funcarg.args) == 1 and
                    not funcarg.args[0].has(x) and not ics[funcarg].has(f)):
                    boundary.update({'f0': funcarg.args[0], 'f0val': ics[funcarg]})
                else:
                    raise ValueError("Enter valid boundary conditions for Function")

            else:
                raise ValueError("Enter boundary conditions of the form ics={f(point): value, f(x).diff(x, order).subs(x, point): value}")

    ode = SingleODEProblem(eq_orig, func, x, prep=prep, xi=xi, eta=eta)
<<<<<<< HEAD
    user_hint = kwargs.get('hint', 'default')
    # Used when dsolve is called without an explicit hint.
    # We exit early to return the first valid match
    early_exit = (user_hint=='default')
    if user_hint.endswith('_Integral'):
        user_hint = user_hint[:-len('_Integral')]
    user_map = solver_map
    # An explicit hint has been given to dsolve
    # Skip matching code for other hints
    if user_hint not in ['default', 'all', 'all_Integral', 'best'] and user_hint in solver_map:
        user_map = {user_hint: solver_map[user_hint]}

    for hint in user_map:
        solver = user_map[hint](ode)
=======
    solvers = {
        RationalRiccati: ('1st_rational_riccati',),
        NthAlgebraic: ('nth_algebraic',),
        FirstExact:('1st_exact',),
        FirstLinear: ('1st_linear',),
        AlmostLinear: ('almost_linear',),
        Bernoulli: ('Bernoulli',),
        Factorable: ('factorable',),
        RiccatiSpecial: ('Riccati_special_minus2',),
        SecondNonlinearAutonomousConserved: ('2nd_nonlinear_autonomous_conserved',),
        Liouville: ('Liouville',),
        Separable: ('separable',),
        SeparableReduced: ('separable_reduced',),
        HomogeneousCoeffSubsDepDivIndep: ('1st_homogeneous_coeff_subs_dep_div_indep',),
        HomogeneousCoeffSubsIndepDivDep: ('1st_homogeneous_coeff_subs_indep_div_dep',),
        HomogeneousCoeffBest: ('1st_homogeneous_coeff_best',),
        LinearCoefficients: ('linear_coefficients',),
        NthOrderReducible: ('nth_order_reducible',),
        SecondHypergeometric: ('2nd_hypergeometric',),
        NthLinearConstantCoeffHomogeneous: ('nth_linear_constant_coeff_homogeneous',),
        NthLinearConstantCoeffVariationOfParameters: ('nth_linear_constant_coeff_variation_of_parameters',),
        NthLinearConstantCoeffUndeterminedCoefficients: ('nth_linear_constant_coeff_undetermined_coefficients',),
        NthLinearEulerEqHomogeneous: ('nth_linear_euler_eq_homogeneous',),
        NthLinearEulerEqNonhomogeneousVariationOfParameters: ('nth_linear_euler_eq_nonhomogeneous_variation_of_parameters',),
        NthLinearEulerEqNonhomogeneousUndeterminedCoefficients: ('nth_linear_euler_eq_nonhomogeneous_undetermined_coefficients',),
        SecondLinearBessel: ('2nd_linear_bessel',),
        SecondLinearAiry: ('2nd_linear_airy',),
        LieGroup: ('lie_group',),
    }
    for solvercls in solvers:
        solver = solvercls(ode)
>>>>>>> 854c87d1
        if solver.matches():
            matching_hints[hint] = solver
            if user_map[hint].has_integral:
                matching_hints[hint + "_Integral"] = solver
            if dict and early_exit:
                matching_hints["default"] = hint
                return matching_hints

    eq = expand(eq)
    # Precondition to try remove f(x) from highest order derivative
    reduced_eq = None
    if eq.is_Add:
        deriv_coef = eq.coeff(f(x).diff(x, order))
        if deriv_coef not in (1, 0):
            r = deriv_coef.match(a*f(x)**c1)
            if r and r[c1]:
                den = f(x)**r[c1]
                reduced_eq = Add(*[arg/den for arg in eq.args])
    if not reduced_eq:
        reduced_eq = eq

    if order == 1:

        # NON-REDUCED FORM OF EQUATION matches
        r = collect(eq, df, exact=True).match(d + e * df)
        if r:
            r['d'] = d
            r['e'] = e
            r['y'] = y
            r[d] = r[d].subs(f(x), y)
            r[e] = r[e].subs(f(x), y)

            # FIRST ORDER POWER SERIES WHICH NEEDS INITIAL CONDITIONS
            # TODO: Hint first order series should match only if d/e is analytic.
            # For now, only d/e and (d/e).diff(arg) is checked for existence at
            # at a given point.
            # This is currently done internally in ode_1st_power_series.
            point = boundary.get('f0', 0)
            value = boundary.get('f0val', C1)
            check = cancel(r[d]/r[e])
            check1 = check.subs({x: point, y: value})
            if not check1.has(oo) and not check1.has(zoo) and \
                not check1.has(NaN) and not check1.has(-oo):
                check2 = (check1.diff(x)).subs({x: point, y: value})
                if not check2.has(oo) and not check2.has(zoo) and \
                    not check2.has(NaN) and not check2.has(-oo):
                    rseries = r.copy()
                    rseries.update({'terms': terms, 'f0': point, 'f0val': value})
                    matching_hints["1st_power_series"] = rseries

    elif order == 2:
        # Homogeneous second order differential equation of the form
        # a3*f(x).diff(x, 2) + b3*f(x).diff(x) + c3
        # It has a definite power series solution at point x0 if, b3/a3 and c3/a3
        # are analytic at x0.
        deq = a3*(f(x).diff(x, 2)) + b3*df + c3*f(x)
        r = collect(reduced_eq,
            [f(x).diff(x, 2), f(x).diff(x), f(x)]).match(deq)
        ordinary = False
        if r:
            if not all([r[key].is_polynomial() for key in r]):
                n, d = reduced_eq.as_numer_denom()
                reduced_eq = expand(n)
                r = collect(reduced_eq,
                    [f(x).diff(x, 2), f(x).diff(x), f(x)]).match(deq)
        if r and r[a3] != 0:
            p = cancel(r[b3]/r[a3])  # Used below
            q = cancel(r[c3]/r[a3])  # Used below
            point = kwargs.get('x0', 0)
            check = p.subs(x, point)
            if not check.has(oo, NaN, zoo, -oo):
                check = q.subs(x, point)
                if not check.has(oo, NaN, zoo, -oo):
                    ordinary = True
                    r.update({'a3': a3, 'b3': b3, 'c3': c3, 'x0': point, 'terms': terms})
                    matching_hints["2nd_power_series_ordinary"] = r

            # Checking if the differential equation has a regular singular point
            # at x0. It has a regular singular point at x0, if (b3/a3)*(x - x0)
            # and (c3/a3)*((x - x0)**2) are analytic at x0.
            if not ordinary:
                p = cancel((x - point)*p)
                check = p.subs(x, point)
                if not check.has(oo, NaN, zoo, -oo):
                    q = cancel(((x - point)**2)*q)
                    check = q.subs(x, point)
                    if not check.has(oo, NaN, zoo, -oo):
                        coeff_dict = {'p': p, 'q': q, 'x0': point, 'terms': terms}
                        matching_hints["2nd_power_series_regular"] = coeff_dict


    # Order keys based on allhints.
    retlist = [i for i in allhints if i in matching_hints]
    if dict:
        # Dictionaries are ordered arbitrarily, so make note of which
        # hint would come first for dsolve().  Use an ordered dict in Py 3.
        matching_hints["default"] = retlist[0] if retlist else None
        matching_hints["ordered_hints"] = tuple(retlist)
        return matching_hints
    else:
        return tuple(retlist)


def classify_sysode(eq, funcs=None, **kwargs):
    r"""
    Returns a dictionary of parameter names and values that define the system
    of ordinary differential equations in ``eq``.
    The parameters are further used in
    :py:meth:`~sympy.solvers.ode.dsolve` for solving that system.

    Some parameter names and values are:

    'is_linear' (boolean), which tells whether the given system is linear.
    Note that "linear" here refers to the operator: terms such as ``x*diff(x,t)`` are
    nonlinear, whereas terms like ``sin(t)*diff(x,t)`` are still linear operators.

    'func' (list) contains the :py:class:`~sympy.core.function.Function`s that
    appear with a derivative in the ODE, i.e. those that we are trying to solve
    the ODE for.

    'order' (dict) with the maximum derivative for each element of the 'func'
    parameter.

    'func_coeff' (dict or Matrix) with the coefficient for each triple ``(equation number,
    function, order)```. The coefficients are those subexpressions that do not
    appear in 'func', and hence can be considered constant for purposes of ODE
    solving. The value of this parameter can also be a  Matrix if the system of ODEs are
    linear first order of the form X' = AX where X is the vector of dependent variables.
    Here, this function returns the coefficient matrix A.

    'eq' (list) with the equations from ``eq``, sympified and transformed into
    expressions (we are solving for these expressions to be zero).

    'no_of_equations' (int) is the number of equations (same as ``len(eq)``).

    'type_of_equation' (string) is an internal classification of the type of
    ODE.

    'is_constant' (boolean), which tells if the system of ODEs is constant coefficient
    or not. This key is temporary addition for now and is in the match dict only when
    the system of ODEs is linear first order constant coefficient homogeneous. So, this
    key's value is True for now if it is available else it doesn't exist.

    'is_homogeneous' (boolean), which tells if the system of ODEs is homogeneous. Like the
    key 'is_constant', this key is a temporary addition and it is True since this key value
    is available only when the system is linear first order constant coefficient homogeneous.

    References
    ==========
    -http://eqworld.ipmnet.ru/en/solutions/sysode/sode-toc1.htm
    -A. D. Polyanin and A. V. Manzhirov, Handbook of Mathematics for Engineers and Scientists

    Examples
    ========

    >>> from sympy import Function, Eq, symbols, diff
    >>> from sympy.solvers.ode.ode import classify_sysode
    >>> from sympy.abc import t
    >>> f, x, y = symbols('f, x, y', cls=Function)
    >>> k, l, m, n = symbols('k, l, m, n', Integer=True)
    >>> x1 = diff(x(t), t) ; y1 = diff(y(t), t)
    >>> x2 = diff(x(t), t, t) ; y2 = diff(y(t), t, t)
    >>> eq = (Eq(x1, 12*x(t) - 6*y(t)), Eq(y1, 11*x(t) + 3*y(t)))
    >>> classify_sysode(eq)
    {'eq': [-12*x(t) + 6*y(t) + Derivative(x(t), t), -11*x(t) - 3*y(t) + Derivative(y(t), t)], 'func': [x(t), y(t)],
     'func_coeff': {(0, x(t), 0): -12, (0, x(t), 1): 1, (0, y(t), 0): 6, (0, y(t), 1): 0, (1, x(t), 0): -11, (1, x(t), 1): 0, (1, y(t), 0): -3, (1, y(t), 1): 1}, 'is_linear': True, 'no_of_equation': 2, 'order': {x(t): 1, y(t): 1}, 'type_of_equation': None}
    >>> eq = (Eq(diff(x(t),t), 5*t*x(t) + t**2*y(t) + 2), Eq(diff(y(t),t), -t**2*x(t) + 5*t*y(t)))
    >>> classify_sysode(eq)
    {'eq': [-t**2*y(t) - 5*t*x(t) + Derivative(x(t), t) - 2, t**2*x(t) - 5*t*y(t) + Derivative(y(t), t)],
     'func': [x(t), y(t)], 'func_coeff': {(0, x(t), 0): -5*t, (0, x(t), 1): 1, (0, y(t), 0): -t**2, (0, y(t), 1): 0,
     (1, x(t), 0): t**2, (1, x(t), 1): 0, (1, y(t), 0): -5*t, (1, y(t), 1): 1}, 'is_linear': True, 'no_of_equation': 2,
      'order': {x(t): 1, y(t): 1}, 'type_of_equation': None}

    """

    # Sympify equations and convert iterables of equations into
    # a list of equations
    def _sympify(eq):
        return list(map(sympify, eq if iterable(eq) else [eq]))

    eq, funcs = (_sympify(w) for w in [eq, funcs])
    for i, fi in enumerate(eq):
        if isinstance(fi, Equality):
            eq[i] = fi.lhs - fi.rhs

    t = list(list(eq[0].atoms(Derivative))[0].atoms(Symbol))[0]
    matching_hints = {"no_of_equation":i+1}
    matching_hints['eq'] = eq
    if i==0:
        raise ValueError("classify_sysode() works for systems of ODEs. "
        "For scalar ODEs, classify_ode should be used")

    # find all the functions if not given
    order = dict()
    if funcs==[None]:
        funcs = _extract_funcs(eq)

    funcs = list(set(funcs))
    if len(funcs) != len(eq):
        raise ValueError("Number of functions given is not equal to the number of equations %s" % funcs)

    # This logic of list of lists in funcs to
    # be replaced later.
    func_dict = dict()
    for func in funcs:
        if not order.get(func, False):
            max_order = 0
            for i, eqs_ in enumerate(eq):
                order_ = ode_order(eqs_,func)
                if max_order < order_:
                    max_order = order_
                    eq_no = i
            if eq_no in func_dict:
                func_dict[eq_no] = [func_dict[eq_no], func]
            else:
                func_dict[eq_no] = func
            order[func] = max_order

    funcs = [func_dict[i] for i in range(len(func_dict))]
    matching_hints['func'] = funcs
    for func in funcs:
        if isinstance(func, list):
            for func_elem in func:
                if len(func_elem.args) != 1:
                    raise ValueError("dsolve() and classify_sysode() work with "
                    "functions of one variable only, not %s" % func)
        else:
            if func and len(func.args) != 1:
                raise ValueError("dsolve() and classify_sysode() work with "
                "functions of one variable only, not %s" % func)

    # find the order of all equation in system of odes
    matching_hints["order"] = order

    # find coefficients of terms f(t), diff(f(t),t) and higher derivatives
    # and similarly for other functions g(t), diff(g(t),t) in all equations.
    # Here j denotes the equation number, funcs[l] denotes the function about
    # which we are talking about and k denotes the order of function funcs[l]
    # whose coefficient we are calculating.
    def linearity_check(eqs, j, func, is_linear_):
        for k in range(order[func] + 1):
            func_coef[j, func, k] = collect(eqs.expand(), [diff(func, t, k)]).coeff(diff(func, t, k))
            if is_linear_ == True:
                if func_coef[j, func, k] == 0:
                    if k == 0:
                        coef = eqs.as_independent(func, as_Add=True)[1]
                        for xr in range(1, ode_order(eqs,func) + 1):
                            coef -= eqs.as_independent(diff(func, t, xr), as_Add=True)[1]
                        if coef != 0:
                            is_linear_ = False
                    else:
                        if eqs.as_independent(diff(func, t, k), as_Add=True)[1]:
                            is_linear_ = False
                else:
                    for func_ in funcs:
                        if isinstance(func_, list):
                            for elem_func_ in func_:
                                dep = func_coef[j, func, k].as_independent(elem_func_, as_Add=True)[1]
                                if dep != 0:
                                    is_linear_ = False
                        else:
                            dep = func_coef[j, func, k].as_independent(func_, as_Add=True)[1]
                            if dep != 0:
                                is_linear_ = False
        return is_linear_

    func_coef = {}
    is_linear = True
    for j, eqs in enumerate(eq):
        for func in funcs:
            if isinstance(func, list):
                for func_elem in func:
                    is_linear = linearity_check(eqs, j, func_elem, is_linear)
            else:
                is_linear = linearity_check(eqs, j, func, is_linear)
    matching_hints['func_coeff'] = func_coef
    matching_hints['is_linear'] = is_linear


    if len(set(order.values())) == 1:
        order_eq = list(matching_hints['order'].values())[0]
        if matching_hints['is_linear'] == True:
            if matching_hints['no_of_equation'] == 2:
                if order_eq == 1:
                    type_of_equation = check_linear_2eq_order1(eq, funcs, func_coef)
                else:
                    type_of_equation = None
            # If the equation doesn't match up with any of the
            # general case solvers in systems.py and the number
            # of equations is greater than 2, then NotImplementedError
            # should be raised.
            else:
                type_of_equation = None

        else:
            if matching_hints['no_of_equation'] == 2:
                if order_eq == 1:
                    type_of_equation = check_nonlinear_2eq_order1(eq, funcs, func_coef)
                else:
                    type_of_equation = None
            elif matching_hints['no_of_equation'] == 3:
                if order_eq == 1:
                    type_of_equation = check_nonlinear_3eq_order1(eq, funcs, func_coef)
                else:
                    type_of_equation = None
            else:
                type_of_equation = None
    else:
        type_of_equation = None

    matching_hints['type_of_equation'] = type_of_equation

    return matching_hints


def check_linear_2eq_order1(eq, func, func_coef):
    x = func[0].func
    y = func[1].func
    fc = func_coef
    t = list(list(eq[0].atoms(Derivative))[0].atoms(Symbol))[0]
    r = dict()
    # for equations Eq(a1*diff(x(t),t), b1*x(t) + c1*y(t) + d1)
    # and Eq(a2*diff(y(t),t), b2*x(t) + c2*y(t) + d2)
    r['a1'] = fc[0,x(t),1] ; r['a2'] = fc[1,y(t),1]
    r['b1'] = -fc[0,x(t),0]/fc[0,x(t),1] ; r['b2'] = -fc[1,x(t),0]/fc[1,y(t),1]
    r['c1'] = -fc[0,y(t),0]/fc[0,x(t),1] ; r['c2'] = -fc[1,y(t),0]/fc[1,y(t),1]
    forcing = [S.Zero,S.Zero]
    for i in range(2):
        for j in Add.make_args(eq[i]):
            if not j.has(x(t), y(t)):
                forcing[i] += j
    if not (forcing[0].has(t) or forcing[1].has(t)):
        # We can handle homogeneous case and simple constant forcings
        r['d1'] = forcing[0]
        r['d2'] = forcing[1]
    else:
        # Issue #9244: nonhomogeneous linear systems are not supported
        return None

    # Conditions to check for type 6 whose equations are Eq(diff(x(t),t), f(t)*x(t) + g(t)*y(t)) and
    # Eq(diff(y(t),t), a*[f(t) + a*h(t)]x(t) + a*[g(t) - h(t)]*y(t))
    p = 0
    q = 0
    p1 = cancel(r['b2']/(cancel(r['b2']/r['c2']).as_numer_denom()[0]))
    p2 = cancel(r['b1']/(cancel(r['b1']/r['c1']).as_numer_denom()[0]))
    for n, i in enumerate([p1, p2]):
        for j in Mul.make_args(collect_const(i)):
            if not j.has(t):
                q = j
            if q and n==0:
                if ((r['b2']/j - r['b1'])/(r['c1'] - r['c2']/j)) == j:
                    p = 1
            elif q and n==1:
                if ((r['b1']/j - r['b2'])/(r['c2'] - r['c1']/j)) == j:
                    p = 2
    # End of condition for type 6

    if r['d1']!=0 or r['d2']!=0:
        return None
    else:
        if all(not r[k].has(t) for k in 'a1 a2 b1 b2 c1 c2'.split()):
            return None
        else:
            r['b1'] = r['b1']/r['a1'] ; r['b2'] = r['b2']/r['a2']
            r['c1'] = r['c1']/r['a1'] ; r['c2'] = r['c2']/r['a2']
            if p:
                return "type6"
            else:
                # Equations for type 7 are Eq(diff(x(t),t), f(t)*x(t) + g(t)*y(t)) and Eq(diff(y(t),t), h(t)*x(t) + p(t)*y(t))
                return "type7"
def check_nonlinear_2eq_order1(eq, func, func_coef):
    t = list(list(eq[0].atoms(Derivative))[0].atoms(Symbol))[0]
    f = Wild('f')
    g = Wild('g')
    u, v = symbols('u, v', cls=Dummy)
    def check_type(x, y):
        r1 = eq[0].match(t*diff(x(t),t) - x(t) + f)
        r2 = eq[1].match(t*diff(y(t),t) - y(t) + g)
        if not (r1 and r2):
            r1 = eq[0].match(diff(x(t),t) - x(t)/t + f/t)
            r2 = eq[1].match(diff(y(t),t) - y(t)/t + g/t)
        if not (r1 and r2):
            r1 = (-eq[0]).match(t*diff(x(t),t) - x(t) + f)
            r2 = (-eq[1]).match(t*diff(y(t),t) - y(t) + g)
        if not (r1 and r2):
            r1 = (-eq[0]).match(diff(x(t),t) - x(t)/t + f/t)
            r2 = (-eq[1]).match(diff(y(t),t) - y(t)/t + g/t)
        if r1 and r2 and not (r1[f].subs(diff(x(t),t),u).subs(diff(y(t),t),v).has(t) \
        or r2[g].subs(diff(x(t),t),u).subs(diff(y(t),t),v).has(t)):
            return 'type5'
        else:
            return None
    for func_ in func:
        if isinstance(func_, list):
            x = func[0][0].func
            y = func[0][1].func
            eq_type = check_type(x, y)
            if not eq_type:
                eq_type = check_type(y, x)
            return eq_type
    x = func[0].func
    y = func[1].func
    fc = func_coef
    n = Wild('n', exclude=[x(t),y(t)])
    f1 = Wild('f1', exclude=[v,t])
    f2 = Wild('f2', exclude=[v,t])
    g1 = Wild('g1', exclude=[u,t])
    g2 = Wild('g2', exclude=[u,t])
    for i in range(2):
        eqs = 0
        for terms in Add.make_args(eq[i]):
            eqs += terms/fc[i,func[i],1]
        eq[i] = eqs
    r = eq[0].match(diff(x(t),t) - x(t)**n*f)
    if r:
        g = (diff(y(t),t) - eq[1])/r[f]
    if r and not (g.has(x(t)) or g.subs(y(t),v).has(t) or r[f].subs(x(t),u).subs(y(t),v).has(t)):
        return 'type1'
    r = eq[0].match(diff(x(t),t) - exp(n*x(t))*f)
    if r:
        g = (diff(y(t),t) - eq[1])/r[f]
    if r and not (g.has(x(t)) or g.subs(y(t),v).has(t) or r[f].subs(x(t),u).subs(y(t),v).has(t)):
        return 'type2'
    g = Wild('g')
    r1 = eq[0].match(diff(x(t),t) - f)
    r2 = eq[1].match(diff(y(t),t) - g)
    if r1 and r2 and not (r1[f].subs(x(t),u).subs(y(t),v).has(t) or \
    r2[g].subs(x(t),u).subs(y(t),v).has(t)):
        return 'type3'
    r1 = eq[0].match(diff(x(t),t) - f)
    r2 = eq[1].match(diff(y(t),t) - g)
    num, den = (
        (r1[f].subs(x(t),u).subs(y(t),v))/
        (r2[g].subs(x(t),u).subs(y(t),v))).as_numer_denom()
    R1 = num.match(f1*g1)
    R2 = den.match(f2*g2)
    # phi = (r1[f].subs(x(t),u).subs(y(t),v))/num
    if R1 and R2:
        return 'type4'
    return None


def check_nonlinear_2eq_order2(eq, func, func_coef):
    return None

def check_nonlinear_3eq_order1(eq, func, func_coef):
    x = func[0].func
    y = func[1].func
    z = func[2].func
    fc = func_coef
    t = list(list(eq[0].atoms(Derivative))[0].atoms(Symbol))[0]
    u, v, w = symbols('u, v, w', cls=Dummy)
    a = Wild('a', exclude=[x(t), y(t), z(t), t])
    b = Wild('b', exclude=[x(t), y(t), z(t), t])
    c = Wild('c', exclude=[x(t), y(t), z(t), t])
    f = Wild('f')
    F1 = Wild('F1')
    F2 = Wild('F2')
    F3 = Wild('F3')
    for i in range(3):
        eqs = 0
        for terms in Add.make_args(eq[i]):
            eqs += terms/fc[i,func[i],1]
        eq[i] = eqs
    r1 = eq[0].match(diff(x(t),t) - a*y(t)*z(t))
    r2 = eq[1].match(diff(y(t),t) - b*z(t)*x(t))
    r3 = eq[2].match(diff(z(t),t) - c*x(t)*y(t))
    if r1 and r2 and r3:
        num1, den1 = r1[a].as_numer_denom()
        num2, den2 = r2[b].as_numer_denom()
        num3, den3 = r3[c].as_numer_denom()
        if solve([num1*u-den1*(v-w), num2*v-den2*(w-u), num3*w-den3*(u-v)],[u, v]):
            return 'type1'
    r = eq[0].match(diff(x(t),t) - y(t)*z(t)*f)
    if r:
        r1 = collect_const(r[f]).match(a*f)
        r2 = ((diff(y(t),t) - eq[1])/r1[f]).match(b*z(t)*x(t))
        r3 = ((diff(z(t),t) - eq[2])/r1[f]).match(c*x(t)*y(t))
    if r1 and r2 and r3:
        num1, den1 = r1[a].as_numer_denom()
        num2, den2 = r2[b].as_numer_denom()
        num3, den3 = r3[c].as_numer_denom()
        if solve([num1*u-den1*(v-w), num2*v-den2*(w-u), num3*w-den3*(u-v)],[u, v]):
            return 'type2'
    r = eq[0].match(diff(x(t),t) - (F2-F3))
    if r:
        r1 = collect_const(r[F2]).match(c*F2)
        r1.update(collect_const(r[F3]).match(b*F3))
        if r1:
            if eq[1].has(r1[F2]) and not eq[1].has(r1[F3]):
                r1[F2], r1[F3] = r1[F3], r1[F2]
                r1[c], r1[b] = -r1[b], -r1[c]
            r2 = eq[1].match(diff(y(t),t) - a*r1[F3] + r1[c]*F1)
        if r2:
            r3 = (eq[2] == diff(z(t),t) - r1[b]*r2[F1] + r2[a]*r1[F2])
        if r1 and r2 and r3:
            return 'type3'
    r = eq[0].match(diff(x(t),t) - z(t)*F2 + y(t)*F3)
    if r:
        r1 = collect_const(r[F2]).match(c*F2)
        r1.update(collect_const(r[F3]).match(b*F3))
        if r1:
            if eq[1].has(r1[F2]) and not eq[1].has(r1[F3]):
                r1[F2], r1[F3] = r1[F3], r1[F2]
                r1[c], r1[b] = -r1[b], -r1[c]
            r2 = (diff(y(t),t) - eq[1]).match(a*x(t)*r1[F3] - r1[c]*z(t)*F1)
        if r2:
            r3 = (diff(z(t),t) - eq[2] == r1[b]*y(t)*r2[F1] - r2[a]*x(t)*r1[F2])
        if r1 and r2 and r3:
            return 'type4'
    r = (diff(x(t),t) - eq[0]).match(x(t)*(F2 - F3))
    if r:
        r1 = collect_const(r[F2]).match(c*F2)
        r1.update(collect_const(r[F3]).match(b*F3))
        if r1:
            if eq[1].has(r1[F2]) and not eq[1].has(r1[F3]):
                r1[F2], r1[F3] = r1[F3], r1[F2]
                r1[c], r1[b] = -r1[b], -r1[c]
            r2 = (diff(y(t),t) - eq[1]).match(y(t)*(a*r1[F3] - r1[c]*F1))
        if r2:
            r3 = (diff(z(t),t) - eq[2] == z(t)*(r1[b]*r2[F1] - r2[a]*r1[F2]))
        if r1 and r2 and r3:
            return 'type5'
    return None


def check_nonlinear_3eq_order2(eq, func, func_coef):
    return None


@vectorize(0)
def odesimp(ode, eq, func, hint):
    r"""
    Simplifies solutions of ODEs, including trying to solve for ``func`` and
    running :py:meth:`~sympy.solvers.ode.constantsimp`.

    It may use knowledge of the type of solution that the hint returns to
    apply additional simplifications.

    It also attempts to integrate any :py:class:`~sympy.integrals.integrals.Integral`\s
    in the expression, if the hint is not an ``_Integral`` hint.

    This function should have no effect on expressions returned by
    :py:meth:`~sympy.solvers.ode.dsolve`, as
    :py:meth:`~sympy.solvers.ode.dsolve` already calls
    :py:meth:`~sympy.solvers.ode.ode.odesimp`, but the individual hint functions
    do not call :py:meth:`~sympy.solvers.ode.ode.odesimp` (because the
    :py:meth:`~sympy.solvers.ode.dsolve` wrapper does).  Therefore, this
    function is designed for mainly internal use.

    Examples
    ========

    >>> from sympy import sin, symbols, dsolve, pprint, Function
    >>> from sympy.solvers.ode.ode import odesimp
    >>> x , u2, C1= symbols('x,u2,C1')
    >>> f = Function('f')

    >>> eq = dsolve(x*f(x).diff(x) - f(x) - x*sin(f(x)/x), f(x),
    ... hint='1st_homogeneous_coeff_subs_indep_div_dep_Integral',
    ... simplify=False)
    >>> pprint(eq, wrap_line=False)
                            x
                           ----
                           f(x)
                             /
                            |
                            |   /        1   \
                            |  -|u1 + -------|
                            |   |        /1 \|
                            |   |     sin|--||
                            |   \        \u1//
    log(f(x)) = log(C1) +   |  ---------------- d(u1)
                            |          2
                            |        u1
                            |
                           /

    >>> pprint(odesimp(eq, f(x), 1, {C1},
    ... hint='1st_homogeneous_coeff_subs_indep_div_dep'
    ... )) #doctest: +SKIP
        x
    --------- = C1
       /f(x)\
    tan|----|
       \2*x /

    """
    x = func.args[0]
    f = func.func
    C1 = get_numbered_constants(eq, num=1)
    constants = eq.free_symbols - ode.free_symbols

    # First, integrate if the hint allows it.
    eq = _handle_Integral(eq, func, hint)
    if hint.startswith("nth_linear_euler_eq_nonhomogeneous"):
        eq = simplify(eq)
    if not isinstance(eq, Equality):
        raise TypeError("eq should be an instance of Equality")

    # Second, clean up the arbitrary constants.
    # Right now, nth linear hints can put as many as 2*order constants in an
    # expression.  If that number grows with another hint, the third argument
    # here should be raised accordingly, or constantsimp() rewritten to handle
    # an arbitrary number of constants.
    eq = constantsimp(eq, constants)

    # Lastly, now that we have cleaned up the expression, try solving for func.
    # When CRootOf is implemented in solve(), we will want to return a CRootOf
    # every time instead of an Equality.

    # Get the f(x) on the left if possible.
    if eq.rhs == func and not eq.lhs.has(func):
        eq = [Eq(eq.rhs, eq.lhs)]

    # make sure we are working with lists of solutions in simplified form.
    if eq.lhs == func and not eq.rhs.has(func):
        # The solution is already solved
        eq = [eq]

    else:
        # The solution is not solved, so try to solve it
        try:
            floats = any(i.is_Float for i in eq.atoms(Number))
            eqsol = solve(eq, func, force=True, rational=False if floats else None)
            if not eqsol:
                raise NotImplementedError
        except (NotImplementedError, PolynomialError):
            eq = [eq]
        else:
            def _expand(expr):
                numer, denom = expr.as_numer_denom()

                if denom.is_Add:
                    return expr
                else:
                    return powsimp(expr.expand(), combine='exp', deep=True)

            # XXX: the rest of odesimp() expects each ``t`` to be in a
            # specific normal form: rational expression with numerator
            # expanded, but with combined exponential functions (at
            # least in this setup all tests pass).
            eq = [Eq(f(x), _expand(t)) for t in eqsol]

        # special simplification of the lhs.
        if hint.startswith("1st_homogeneous_coeff"):
            for j, eqi in enumerate(eq):
                newi = logcombine(eqi, force=True)
                if isinstance(newi.lhs, log) and newi.rhs == 0:
                    newi = Eq(newi.lhs.args[0]/C1, C1)
                eq[j] = newi

    # We cleaned up the constants before solving to help the solve engine with
    # a simpler expression, but the solved expression could have introduced
    # things like -C1, so rerun constantsimp() one last time before returning.
    for i, eqi in enumerate(eq):
        eq[i] = constantsimp(eqi, constants)
        eq[i] = constant_renumber(eq[i], ode.free_symbols)

    # If there is only 1 solution, return it;
    # otherwise return the list of solutions.
    if len(eq) == 1:
        eq = eq[0]
    return eq


def ode_sol_simplicity(sol, func, trysolving=True):
    r"""
    Returns an extended integer representing how simple a solution to an ODE
    is.

    The following things are considered, in order from most simple to least:

    - ``sol`` is solved for ``func``.
    - ``sol`` is not solved for ``func``, but can be if passed to solve (e.g.,
      a solution returned by ``dsolve(ode, func, simplify=False``).
    - If ``sol`` is not solved for ``func``, then base the result on the
      length of ``sol``, as computed by ``len(str(sol))``.
    - If ``sol`` has any unevaluated :py:class:`~sympy.integrals.integrals.Integral`\s,
      this will automatically be considered less simple than any of the above.

    This function returns an integer such that if solution A is simpler than
    solution B by above metric, then ``ode_sol_simplicity(sola, func) <
    ode_sol_simplicity(solb, func)``.

    Currently, the following are the numbers returned, but if the heuristic is
    ever improved, this may change.  Only the ordering is guaranteed.

    +----------------------------------------------+-------------------+
    | Simplicity                                   | Return            |
    +==============================================+===================+
    | ``sol`` solved for ``func``                  | ``-2``            |
    +----------------------------------------------+-------------------+
    | ``sol`` not solved for ``func`` but can be   | ``-1``            |
    +----------------------------------------------+-------------------+
    | ``sol`` is not solved nor solvable for       | ``len(str(sol))`` |
    | ``func``                                     |                   |
    +----------------------------------------------+-------------------+
    | ``sol`` contains an                          | ``oo``            |
    | :obj:`~sympy.integrals.integrals.Integral`   |                   |
    +----------------------------------------------+-------------------+

    ``oo`` here means the SymPy infinity, which should compare greater than
    any integer.

    If you already know :py:meth:`~sympy.solvers.solvers.solve` cannot solve
    ``sol``, you can use ``trysolving=False`` to skip that step, which is the
    only potentially slow step.  For example,
    :py:meth:`~sympy.solvers.ode.dsolve` with the ``simplify=False`` flag
    should do this.

    If ``sol`` is a list of solutions, if the worst solution in the list
    returns ``oo`` it returns that, otherwise it returns ``len(str(sol))``,
    that is, the length of the string representation of the whole list.

    Examples
    ========

    This function is designed to be passed to ``min`` as the key argument,
    such as ``min(listofsolutions, key=lambda i: ode_sol_simplicity(i,
    f(x)))``.

    >>> from sympy import symbols, Function, Eq, tan, Integral
    >>> from sympy.solvers.ode.ode import ode_sol_simplicity
    >>> x, C1, C2 = symbols('x, C1, C2')
    >>> f = Function('f')

    >>> ode_sol_simplicity(Eq(f(x), C1*x**2), f(x))
    -2
    >>> ode_sol_simplicity(Eq(x**2 + f(x), C1), f(x))
    -1
    >>> ode_sol_simplicity(Eq(f(x), C1*Integral(2*x, x)), f(x))
    oo
    >>> eq1 = Eq(f(x)/tan(f(x)/(2*x)), C1)
    >>> eq2 = Eq(f(x)/tan(f(x)/(2*x) + f(x)), C2)
    >>> [ode_sol_simplicity(eq, f(x)) for eq in [eq1, eq2]]
    [28, 35]
    >>> min([eq1, eq2], key=lambda i: ode_sol_simplicity(i, f(x)))
    Eq(f(x)/tan(f(x)/(2*x)), C1)

    """
    # TODO: if two solutions are solved for f(x), we still want to be
    # able to get the simpler of the two

    # See the docstring for the coercion rules.  We check easier (faster)
    # things here first, to save time.

    if iterable(sol):
        # See if there are Integrals
        for i in sol:
            if ode_sol_simplicity(i, func, trysolving=trysolving) == oo:
                return oo

        return len(str(sol))

    if sol.has(Integral):
        return oo

    # Next, try to solve for func.  This code will change slightly when CRootOf
    # is implemented in solve().  Probably a CRootOf solution should fall
    # somewhere between a normal solution and an unsolvable expression.

    # First, see if they are already solved
    if sol.lhs == func and not sol.rhs.has(func) or \
            sol.rhs == func and not sol.lhs.has(func):
        return -2
    # We are not so lucky, try solving manually
    if trysolving:
        try:
            sols = solve(sol, func)
            if not sols:
                raise NotImplementedError
        except NotImplementedError:
            pass
        else:
            return -1

    # Finally, a naive computation based on the length of the string version
    # of the expression.  This may favor combined fractions because they
    # will not have duplicate denominators, and may slightly favor expressions
    # with fewer additions and subtractions, as those are separated by spaces
    # by the printer.

    # Additional ideas for simplicity heuristics are welcome, like maybe
    # checking if a equation has a larger domain, or if constantsimp has
    # introduced arbitrary constants numbered higher than the order of a
    # given ODE that sol is a solution of.
    return len(str(sol))


def _extract_funcs(eqs):
    from sympy.core.basic import preorder_traversal

    funcs = []
    for eq in eqs:
        derivs = [node for node in preorder_traversal(eq) if isinstance(node, Derivative)]
        func = []
        for d in derivs:
            func += list(d.atoms(AppliedUndef))
        for func_ in func:
            funcs.append(func_)
    funcs = list(uniq(funcs))

    return funcs


def _get_constant_subexpressions(expr, Cs):
    Cs = set(Cs)
    Ces = []
    def _recursive_walk(expr):
        expr_syms = expr.free_symbols
        if expr_syms and expr_syms.issubset(Cs):
            Ces.append(expr)
        else:
            if expr.func == exp:
                expr = expr.expand(mul=True)
            if expr.func in (Add, Mul):
                d = sift(expr.args, lambda i : i.free_symbols.issubset(Cs))
                if len(d[True]) > 1:
                    x = expr.func(*d[True])
                    if not x.is_number:
                        Ces.append(x)
            elif isinstance(expr, Integral):
                if expr.free_symbols.issubset(Cs) and \
                            all(len(x) == 3 for x in expr.limits):
                    Ces.append(expr)
            for i in expr.args:
                _recursive_walk(i)
        return
    _recursive_walk(expr)
    return Ces

def __remove_linear_redundancies(expr, Cs):
    cnts = {i: expr.count(i) for i in Cs}
    Cs = [i for i in Cs if cnts[i] > 0]

    def _linear(expr):
        if isinstance(expr, Add):
            xs = [i for i in Cs if expr.count(i)==cnts[i] \
                and 0 == expr.diff(i, 2)]
            d = {}
            for x in xs:
                y = expr.diff(x)
                if y not in d:
                    d[y]=[]
                d[y].append(x)
            for y in d:
                if len(d[y]) > 1:
                    d[y].sort(key=str)
                    for x in d[y][1:]:
                        expr = expr.subs(x, 0)
        return expr

    def _recursive_walk(expr):
        if len(expr.args) != 0:
            expr = expr.func(*[_recursive_walk(i) for i in expr.args])
        expr = _linear(expr)
        return expr

    if isinstance(expr, Equality):
        lhs, rhs = [_recursive_walk(i) for i in expr.args]
        f = lambda i: isinstance(i, Number) or i in Cs
        if isinstance(lhs, Symbol) and lhs in Cs:
            rhs, lhs = lhs, rhs
        if lhs.func in (Add, Symbol) and rhs.func in (Add, Symbol):
            dlhs = sift([lhs] if isinstance(lhs, AtomicExpr) else lhs.args, f)
            drhs = sift([rhs] if isinstance(rhs, AtomicExpr) else rhs.args, f)
            for i in [True, False]:
                for hs in [dlhs, drhs]:
                    if i not in hs:
                        hs[i] = [0]
            # this calculation can be simplified
            lhs = Add(*dlhs[False]) - Add(*drhs[False])
            rhs = Add(*drhs[True]) - Add(*dlhs[True])
        elif lhs.func in (Mul, Symbol) and rhs.func in (Mul, Symbol):
            dlhs = sift([lhs] if isinstance(lhs, AtomicExpr) else lhs.args, f)
            if True in dlhs:
                if False not in dlhs:
                    dlhs[False] = [1]
                lhs = Mul(*dlhs[False])
                rhs = rhs/Mul(*dlhs[True])
        return Eq(lhs, rhs)
    else:
        return _recursive_walk(expr)

@vectorize(0)
def constantsimp(expr, constants):
    r"""
    Simplifies an expression with arbitrary constants in it.

    This function is written specifically to work with
    :py:meth:`~sympy.solvers.ode.dsolve`, and is not intended for general use.

    Simplification is done by "absorbing" the arbitrary constants into other
    arbitrary constants, numbers, and symbols that they are not independent
    of.

    The symbols must all have the same name with numbers after it, for
    example, ``C1``, ``C2``, ``C3``.  The ``symbolname`` here would be
    '``C``', the ``startnumber`` would be 1, and the ``endnumber`` would be 3.
    If the arbitrary constants are independent of the variable ``x``, then the
    independent symbol would be ``x``.  There is no need to specify the
    dependent function, such as ``f(x)``, because it already has the
    independent symbol, ``x``, in it.

    Because terms are "absorbed" into arbitrary constants and because
    constants are renumbered after simplifying, the arbitrary constants in
    expr are not necessarily equal to the ones of the same name in the
    returned result.

    If two or more arbitrary constants are added, multiplied, or raised to the
    power of each other, they are first absorbed together into a single
    arbitrary constant.  Then the new constant is combined into other terms if
    necessary.

    Absorption of constants is done with limited assistance:

    1. terms of :py:class:`~sympy.core.add.Add`\s are collected to try join
       constants so `e^x (C_1 \cos(x) + C_2 \cos(x))` will simplify to `e^x
       C_1 \cos(x)`;

    2. powers with exponents that are :py:class:`~sympy.core.add.Add`\s are
       expanded so `e^{C_1 + x}` will be simplified to `C_1 e^x`.

    Use :py:meth:`~sympy.solvers.ode.ode.constant_renumber` to renumber constants
    after simplification or else arbitrary numbers on constants may appear,
    e.g. `C_1 + C_3 x`.

    In rare cases, a single constant can be "simplified" into two constants.
    Every differential equation solution should have as many arbitrary
    constants as the order of the differential equation.  The result here will
    be technically correct, but it may, for example, have `C_1` and `C_2` in
    an expression, when `C_1` is actually equal to `C_2`.  Use your discretion
    in such situations, and also take advantage of the ability to use hints in
    :py:meth:`~sympy.solvers.ode.dsolve`.

    Examples
    ========

    >>> from sympy import symbols
    >>> from sympy.solvers.ode.ode import constantsimp
    >>> C1, C2, C3, x, y = symbols('C1, C2, C3, x, y')
    >>> constantsimp(2*C1*x, {C1, C2, C3})
    C1*x
    >>> constantsimp(C1 + 2 + x, {C1, C2, C3})
    C1 + x
    >>> constantsimp(C1*C2 + 2 + C2 + C3*x, {C1, C2, C3})
    C1 + C3*x

    """
    # This function works recursively.  The idea is that, for Mul,
    # Add, Pow, and Function, if the class has a constant in it, then
    # we can simplify it, which we do by recursing down and
    # simplifying up.  Otherwise, we can skip that part of the
    # expression.

    Cs = constants

    orig_expr = expr

    constant_subexprs = _get_constant_subexpressions(expr, Cs)
    for xe in constant_subexprs:
        xes = list(xe.free_symbols)
        if not xes:
            continue
        if all([expr.count(c) == xe.count(c) for c in xes]):
            xes.sort(key=str)
            expr = expr.subs(xe, xes[0])

    # try to perform common sub-expression elimination of constant terms
    try:
        commons, rexpr = cse(expr)
        commons.reverse()
        rexpr = rexpr[0]
        for s in commons:
            cs = list(s[1].atoms(Symbol))
            if len(cs) == 1 and cs[0] in Cs and \
                cs[0] not in rexpr.atoms(Symbol) and \
                not any(cs[0] in ex for ex in commons if ex != s):
                rexpr = rexpr.subs(s[0], cs[0])
            else:
                rexpr = rexpr.subs(*s)
        expr = rexpr
    except IndexError:
        pass
    expr = __remove_linear_redundancies(expr, Cs)

    def _conditional_term_factoring(expr):
        new_expr = terms_gcd(expr, clear=False, deep=True, expand=False)

        # we do not want to factor exponentials, so handle this separately
        if new_expr.is_Mul:
            infac = False
            asfac = False
            for m in new_expr.args:
                if isinstance(m, exp):
                    asfac = True
                elif m.is_Add:
                    infac = any(isinstance(fi, exp) for t in m.args
                        for fi in Mul.make_args(t))
                if asfac and infac:
                    new_expr = expr
                    break
        return new_expr

    expr = _conditional_term_factoring(expr)

    # call recursively if more simplification is possible
    if orig_expr != expr:
        return constantsimp(expr, Cs)
    return expr


def constant_renumber(expr, variables=None, newconstants=None):
    r"""
    Renumber arbitrary constants in ``expr`` to use the symbol names as given
    in ``newconstants``. In the process, this reorders expression terms in a
    standard way.

    If ``newconstants`` is not provided then the new constant names will be
    ``C1``, ``C2`` etc. Otherwise ``newconstants`` should be an iterable
    giving the new symbols to use for the constants in order.

    The ``variables`` argument is a list of non-constant symbols. All other
    free symbols found in ``expr`` are assumed to be constants and will be
    renumbered. If ``variables`` is not given then any numbered symbol
    beginning with ``C`` (e.g. ``C1``) is assumed to be a constant.

    Symbols are renumbered based on ``.sort_key()``, so they should be
    numbered roughly in the order that they appear in the final, printed
    expression.  Note that this ordering is based in part on hashes, so it can
    produce different results on different machines.

    The structure of this function is very similar to that of
    :py:meth:`~sympy.solvers.ode.constantsimp`.

    Examples
    ========

    >>> from sympy import symbols
    >>> from sympy.solvers.ode.ode import constant_renumber
    >>> x, C1, C2, C3 = symbols('x,C1:4')
    >>> expr = C3 + C2*x + C1*x**2
    >>> expr
    C1*x**2  + C2*x + C3
    >>> constant_renumber(expr)
    C1 + C2*x + C3*x**2

    The ``variables`` argument specifies which are constants so that the
    other symbols will not be renumbered:

    >>> constant_renumber(expr, [C1, x])
    C1*x**2  + C2 + C3*x

    The ``newconstants`` argument is used to specify what symbols to use when
    replacing the constants:

    >>> constant_renumber(expr, [x], newconstants=symbols('E1:4'))
    E1 + E2*x + E3*x**2

    """

    # System of expressions
    if isinstance(expr, (set, list, tuple)):
        return type(expr)(constant_renumber(Tuple(*expr),
                        variables=variables, newconstants=newconstants))

    # Symbols in solution but not ODE are constants
    if variables is not None:
        variables = set(variables)
        free_symbols = expr.free_symbols
        constantsymbols = list(free_symbols - variables)
    # Any Cn is a constant...
    else:
        variables = set()
        isconstant = lambda s: s.startswith('C') and s[1:].isdigit()
        constantsymbols = [sym for sym in expr.free_symbols if isconstant(sym.name)]

    # Find new constants checking that they aren't already in the ODE
    if newconstants is None:
        iter_constants = numbered_symbols(start=1, prefix='C', exclude=variables)
    else:
        iter_constants = (sym for sym in newconstants if sym not in variables)

    constants_found = []

    # make a mapping to send all constantsymbols to S.One and use
    # that to make sure that term ordering is not dependent on
    # the indexed value of C
    C_1 = [(ci, S.One) for ci in constantsymbols]
    sort_key=lambda arg: default_sort_key(arg.subs(C_1))

    def _constant_renumber(expr):
        r"""
        We need to have an internal recursive function
        """

        # For system of expressions
        if isinstance(expr, Tuple):
            renumbered = [_constant_renumber(e) for e in expr]
            return Tuple(*renumbered)

        if isinstance(expr, Equality):
            return Eq(
                _constant_renumber(expr.lhs),
                _constant_renumber(expr.rhs))

        if type(expr) not in (Mul, Add, Pow) and not expr.is_Function and \
                not expr.has(*constantsymbols):
            # Base case, as above.  Hope there aren't constants inside
            # of some other class, because they won't be renumbered.
            return expr
        elif expr.is_Piecewise:
            return expr
        elif expr in constantsymbols:
            if expr not in constants_found:
                constants_found.append(expr)
            return expr
        elif expr.is_Function or expr.is_Pow:
            return expr.func(
                *[_constant_renumber(x) for x in expr.args])
        else:
            sortedargs = list(expr.args)
            sortedargs.sort(key=sort_key)
            return expr.func(*[_constant_renumber(x) for x in sortedargs])
    expr = _constant_renumber(expr)

    # Don't renumber symbols present in the ODE.
    constants_found = [c for c in constants_found if c not in variables]

    # Renumbering happens here
    subs_dict = {var: cons for var, cons in zip(constants_found, iter_constants)}
    expr = expr.subs(subs_dict, simultaneous=True)

    return expr


def _handle_Integral(expr, func, hint):
    r"""
    Converts a solution with Integrals in it into an actual solution.

    For most hints, this simply runs ``expr.doit()``.

    """
    if hint == "nth_linear_constant_coeff_homogeneous":
        sol = expr
    elif not hint.endswith("_Integral"):
        sol = expr.doit()
    else:
        sol = expr
    return sol


# XXX: Should this function maybe go somewhere else?


def homogeneous_order(eq, *symbols):
    r"""
    Returns the order `n` if `g` is homogeneous and ``None`` if it is not
    homogeneous.

    Determines if a function is homogeneous and if so of what order.  A
    function `f(x, y, \cdots)` is homogeneous of order `n` if `f(t x, t y,
    \cdots) = t^n f(x, y, \cdots)`.

    If the function is of two variables, `F(x, y)`, then `f` being homogeneous
    of any order is equivalent to being able to rewrite `F(x, y)` as `G(x/y)`
    or `H(y/x)`.  This fact is used to solve 1st order ordinary differential
    equations whose coefficients are homogeneous of the same order (see the
    docstrings of
    :obj:`~sympy.solvers.ode.single.HomogeneousCoeffSubsDepDivIndep` and
    :obj:`~sympy.solvers.ode.single.HomogeneousCoeffSubsIndepDivDep`).

    Symbols can be functions, but every argument of the function must be a
    symbol, and the arguments of the function that appear in the expression
    must match those given in the list of symbols.  If a declared function
    appears with different arguments than given in the list of symbols,
    ``None`` is returned.

    Examples
    ========

    >>> from sympy import Function, homogeneous_order, sqrt
    >>> from sympy.abc import x, y
    >>> f = Function('f')
    >>> homogeneous_order(f(x), f(x)) is None
    True
    >>> homogeneous_order(f(x,y), f(y, x), x, y) is None
    True
    >>> homogeneous_order(f(x), f(x), x)
    1
    >>> homogeneous_order(x**2*f(x)/sqrt(x**2+f(x)**2), x, f(x))
    2
    >>> homogeneous_order(x**2+f(x), x, f(x)) is None
    True

    """

    if not symbols:
        raise ValueError("homogeneous_order: no symbols were given.")
    symset = set(symbols)
    eq = sympify(eq)

    # The following are not supported
    if eq.has(Order, Derivative):
        return None

    # These are all constants
    if (eq.is_Number or
        eq.is_NumberSymbol or
        eq.is_number
            ):
        return S.Zero

    # Replace all functions with dummy variables
    dum = numbered_symbols(prefix='d', cls=Dummy)
    newsyms = set()
    for i in [j for j in symset if getattr(j, 'is_Function')]:
        iargs = set(i.args)
        if iargs.difference(symset):
            return None
        else:
            dummyvar = next(dum)
            eq = eq.subs(i, dummyvar)
            symset.remove(i)
            newsyms.add(dummyvar)
    symset.update(newsyms)

    if not eq.free_symbols & symset:
        return None

    # assuming order of a nested function can only be equal to zero
    if isinstance(eq, Function):
        return None if homogeneous_order(
            eq.args[0], *tuple(symset)) != 0 else S.Zero

    # make the replacement of x with x*t and see if t can be factored out
    t = Dummy('t', positive=True)  # It is sufficient that t > 0
    eqs = separatevars(eq.subs([(i, t*i) for i in symset]), [t], dict=True)[t]
    if eqs is S.One:
        return S.Zero  # there was no term with only t
    i, d = eqs.as_independent(t, as_Add=False)
    b, e = d.as_base_exp()
    if b == t:
        return e


def ode_2nd_power_series_ordinary(eq, func, order, match):
    r"""
    Gives a power series solution to a second order homogeneous differential
    equation with polynomial coefficients at an ordinary point. A homogeneous
    differential equation is of the form

    .. math :: P(x)\frac{d^2y}{dx^2} + Q(x)\frac{dy}{dx} + R(x) = 0

    For simplicity it is assumed that `P(x)`, `Q(x)` and `R(x)` are polynomials,
    it is sufficient that `\frac{Q(x)}{P(x)}` and `\frac{R(x)}{P(x)}` exists at
    `x_{0}`. A recurrence relation is obtained by substituting `y` as `\sum_{n=0}^\infty a_{n}x^{n}`,
    in the differential equation, and equating the nth term. Using this relation
    various terms can be generated.


    Examples
    ========

    >>> from sympy import dsolve, Function, pprint
    >>> from sympy.abc import x
    >>> f = Function("f")
    >>> eq = f(x).diff(x, 2) + f(x)
    >>> pprint(dsolve(eq, hint='2nd_power_series_ordinary'))
              / 4    2    \        /     2\
              |x    x     |        |    x |    / 6\
    f(x) = C2*|-- - -- + 1| + C1*x*|1 - --| + O\x /
              \24   2     /        \    6 /


    References
    ==========
    - http://tutorial.math.lamar.edu/Classes/DE/SeriesSolutions.aspx
    - George E. Simmons, "Differential Equations with Applications and
      Historical Notes", p.p 176 - 184

    """
    x = func.args[0]
    f = func.func
    C0, C1 = get_numbered_constants(eq, num=2)
    n = Dummy("n", integer=True)
    s = Wild("s")
    k = Wild("k", exclude=[x])
    x0 = match.get('x0')
    terms = match.get('terms', 5)
    p = match[match['a3']]
    q = match[match['b3']]
    r = match[match['c3']]
    seriesdict = {}
    recurr = Function("r")

    # Generating the recurrence relation which works this way:
    # for the second order term the summation begins at n = 2. The coefficients
    # p is multiplied with an*(n - 1)*(n - 2)*x**n-2 and a substitution is made such that
    # the exponent of x becomes n.
    # For example, if p is x, then the second degree recurrence term is
    # an*(n - 1)*(n - 2)*x**n-1, substituting (n - 1) as n, it transforms to
    # an+1*n*(n - 1)*x**n.
    # A similar process is done with the first order and zeroth order term.

    coefflist = [(recurr(n), r), (n*recurr(n), q), (n*(n - 1)*recurr(n), p)]
    for index, coeff in enumerate(coefflist):
        if coeff[1]:
            f2 = powsimp(expand((coeff[1]*(x - x0)**(n - index)).subs(x, x + x0)))
            if f2.is_Add:
                addargs = f2.args
            else:
                addargs = [f2]
            for arg in addargs:
                powm = arg.match(s*x**k)
                term = coeff[0]*powm[s]
                if not powm[k].is_Symbol:
                    term = term.subs(n, n - powm[k].as_independent(n)[0])
                startind = powm[k].subs(n, index)
                # Seeing if the startterm can be reduced further.
                # If it vanishes for n lesser than startind, it is
                # equal to summation from n.
                if startind:
                    for i in reversed(range(startind)):
                        if not term.subs(n, i):
                            seriesdict[term] = i
                        else:
                            seriesdict[term] = i + 1
                            break
                else:
                    seriesdict[term] = S.Zero

    # Stripping of terms so that the sum starts with the same number.
    teq = S.Zero
    suminit = seriesdict.values()
    rkeys = seriesdict.keys()
    req = Add(*rkeys)
    if any(suminit):
        maxval = max(suminit)
        for term in seriesdict:
            val = seriesdict[term]
            if val != maxval:
                for i in range(val, maxval):
                    teq += term.subs(n, val)

    finaldict = {}
    if teq:
        fargs = teq.atoms(AppliedUndef)
        if len(fargs) == 1:
            finaldict[fargs.pop()] = 0
        else:
            maxf = max(fargs, key = lambda x: x.args[0])
            sol = solve(teq, maxf)
            if isinstance(sol, list):
                sol = sol[0]
            finaldict[maxf] = sol

    # Finding the recurrence relation in terms of the largest term.
    fargs = req.atoms(AppliedUndef)
    maxf = max(fargs, key = lambda x: x.args[0])
    minf = min(fargs, key = lambda x: x.args[0])
    if minf.args[0].is_Symbol:
        startiter = 0
    else:
        startiter = -minf.args[0].as_independent(n)[0]
    lhs = maxf
    rhs =  solve(req, maxf)
    if isinstance(rhs, list):
        rhs = rhs[0]

    # Checking how many values are already present
    tcounter = len([t for t in finaldict.values() if t])

    for _ in range(tcounter, terms - 3):  # Assuming c0 and c1 to be arbitrary
        check = rhs.subs(n, startiter)
        nlhs = lhs.subs(n, startiter)
        nrhs = check.subs(finaldict)
        finaldict[nlhs] = nrhs
        startiter += 1

    # Post processing
    series = C0 + C1*(x - x0)
    for term in finaldict:
        if finaldict[term]:
            fact = term.args[0]
            series += (finaldict[term].subs([(recurr(0), C0), (recurr(1), C1)])*(
                x - x0)**fact)
    series = collect(expand_mul(series), [C0, C1]) + Order(x**terms)
    return Eq(f(x), series)


def ode_2nd_power_series_regular(eq, func, order, match):
    r"""
    Gives a power series solution to a second order homogeneous differential
    equation with polynomial coefficients at a regular point. A second order
    homogeneous differential equation is of the form

    .. math :: P(x)\frac{d^2y}{dx^2} + Q(x)\frac{dy}{dx} + R(x) = 0

    A point is said to regular singular at `x0` if `x - x0\frac{Q(x)}{P(x)}`
    and `(x - x0)^{2}\frac{R(x)}{P(x)}` are analytic at `x0`. For simplicity
    `P(x)`, `Q(x)` and `R(x)` are assumed to be polynomials. The algorithm for
    finding the power series solutions is:

    1.  Try expressing `(x - x0)P(x)` and `((x - x0)^{2})Q(x)` as power series
        solutions about x0. Find `p0` and `q0` which are the constants of the
        power series expansions.
    2.  Solve the indicial equation `f(m) = m(m - 1) + m*p0 + q0`, to obtain the
        roots `m1` and `m2` of the indicial equation.
    3.  If `m1 - m2` is a non integer there exists two series solutions. If
        `m1 = m2`, there exists only one solution. If `m1 - m2` is an integer,
        then the existence of one solution is confirmed. The other solution may
        or may not exist.

    The power series solution is of the form `x^{m}\sum_{n=0}^\infty a_{n}x^{n}`. The
    coefficients are determined by the following recurrence relation.
    `a_{n} = -\frac{\sum_{k=0}^{n-1} q_{n-k} + (m + k)p_{n-k}}{f(m + n)}`. For the case
    in which `m1 - m2` is an integer, it can be seen from the recurrence relation
    that for the lower root `m`, when `n` equals the difference of both the
    roots, the denominator becomes zero. So if the numerator is not equal to zero,
    a second series solution exists.


    Examples
    ========

    >>> from sympy import dsolve, Function, pprint
    >>> from sympy.abc import x
    >>> f = Function("f")
    >>> eq = x*(f(x).diff(x, 2)) + 2*(f(x).diff(x)) + x*f(x)
    >>> pprint(dsolve(eq, hint='2nd_power_series_regular'))
                                  /    6    4    2    \
                                  |   x    x    x     |
              /  4    2    \   C1*|- --- + -- - -- + 1|
              | x    x     |      \  720   24   2     /    / 6\
    f(x) = C2*|--- - -- + 1| + ------------------------ + O\x /
              \120   6     /              x


    References
    ==========
    - George E. Simmons, "Differential Equations with Applications and
      Historical Notes", p.p 176 - 184

    """
    x = func.args[0]
    f = func.func
    C0, C1 = get_numbered_constants(eq, num=2)
    m = Dummy("m")  # for solving the indicial equation
    x0 = match.get('x0')
    terms = match.get('terms', 5)
    p = match['p']
    q = match['q']

    # Generating the indicial equation
    indicial = []
    for term in [p, q]:
        if not term.has(x):
            indicial.append(term)
        else:
            term = series(term, x=x, n=1, x0=x0)
            if isinstance(term, Order):
                indicial.append(S.Zero)
            else:
                for arg in term.args:
                    if not arg.has(x):
                        indicial.append(arg)
                        break

    p0, q0 = indicial
    sollist = solve(m*(m - 1) + m*p0 + q0, m)
    if sollist and isinstance(sollist, list) and all(
        [sol.is_real for sol in sollist]):
        serdict1 = {}
        serdict2 = {}
        if len(sollist) == 1:
            # Only one series solution exists in this case.
            m1 = m2 = sollist.pop()
            if terms-m1-1 <= 0:
              return Eq(f(x), Order(terms))
            serdict1 = _frobenius(terms-m1-1, m1, p0, q0, p, q, x0, x, C0)

        else:
            m1 = sollist[0]
            m2 = sollist[1]
            if m1 < m2:
                m1, m2 = m2, m1
            # Irrespective of whether m1 - m2 is an integer or not, one
            # Frobenius series solution exists.
            serdict1 = _frobenius(terms-m1-1, m1, p0, q0, p, q, x0, x, C0)
            if not (m1 - m2).is_integer:
                # Second frobenius series solution exists.
                serdict2 = _frobenius(terms-m2-1, m2, p0, q0, p, q, x0, x, C1)
            else:
                # Check if second frobenius series solution exists.
                serdict2 = _frobenius(terms-m2-1, m2, p0, q0, p, q, x0, x, C1, check=m1)

        if serdict1:
            finalseries1 = C0
            for key in serdict1:
                power = int(key.name[1:])
                finalseries1 += serdict1[key]*(x - x0)**power
            finalseries1 = (x - x0)**m1*finalseries1
            finalseries2 = S.Zero
            if serdict2:
                for key in serdict2:
                    power = int(key.name[1:])
                    finalseries2 += serdict2[key]*(x - x0)**power
                finalseries2 += C1
                finalseries2 = (x - x0)**m2*finalseries2
            return Eq(f(x), collect(finalseries1 + finalseries2,
                [C0, C1]) + Order(x**terms))


def _frobenius(n, m, p0, q0, p, q, x0, x, c, check=None):
    r"""
    Returns a dict with keys as coefficients and values as their values in terms of C0
    """
    n = int(n)
    # In cases where m1 - m2 is not an integer
    m2 = check

    d = Dummy("d")
    numsyms = numbered_symbols("C", start=0)
    numsyms = [next(numsyms) for i in range(n + 1)]
    serlist = []
    for ser in [p, q]:
        # Order term not present
        if ser.is_polynomial(x) and Poly(ser, x).degree() <= n:
            if x0:
                ser = ser.subs(x, x + x0)
            dict_ = Poly(ser, x).as_dict()
        # Order term present
        else:
            tseries = series(ser, x=x0, n=n+1)
            # Removing order
            dict_ = Poly(list(ordered(tseries.args))[: -1], x).as_dict()
        # Fill in with zeros, if coefficients are zero.
        for i in range(n + 1):
            if (i,) not in dict_:
                dict_[(i,)] = S.Zero
        serlist.append(dict_)

    pseries = serlist[0]
    qseries = serlist[1]
    indicial = d*(d - 1) + d*p0 + q0
    frobdict = {}
    for i in range(1, n + 1):
        num = c*(m*pseries[(i,)] + qseries[(i,)])
        for j in range(1, i):
            sym = Symbol("C" + str(j))
            num += frobdict[sym]*((m + j)*pseries[(i - j,)] + qseries[(i - j,)])

        # Checking for cases when m1 - m2 is an integer. If num equals zero
        # then a second Frobenius series solution cannot be found. If num is not zero
        # then set constant as zero and proceed.
        if m2 is not None and i == m2 - m:
            if num:
                return False
            else:
                frobdict[numsyms[i]] = S.Zero
        else:
            frobdict[numsyms[i]] = -num/(indicial.subs(d, m+i))

    return frobdict

def _remove_redundant_solutions(eq, solns, order, var):
    r"""
    Remove redundant solutions from the set of solutions.

    This function is needed because otherwise dsolve can return
    redundant solutions. As an example consider:

        eq = Eq((f(x).diff(x, 2))*f(x).diff(x), 0)

    There are two ways to find solutions to eq. The first is to solve f(x).diff(x, 2) = 0
    leading to solution f(x)=C1 + C2*x. The second is to solve the equation f(x).diff(x) = 0
    leading to the solution f(x) = C1. In this particular case we then see
    that the second solution is a special case of the first and we don't
    want to return it.

    This does not always happen. If we have

        eq = Eq((f(x)**2-4)*(f(x).diff(x)-4), 0)

    then we get the algebraic solution f(x) = [-2, 2] and the integral solution
    f(x) = x + C1 and in this case the two solutions are not equivalent wrt
    initial conditions so both should be returned.
    """
    def is_special_case_of(soln1, soln2):
        return _is_special_case_of(soln1, soln2, eq, order, var)

    unique_solns = []
    for soln1 in solns:
        for soln2 in unique_solns[:]:
            if is_special_case_of(soln1, soln2):
                break
            elif is_special_case_of(soln2, soln1):
                unique_solns.remove(soln2)
        else:
            unique_solns.append(soln1)

    return unique_solns

def _is_special_case_of(soln1, soln2, eq, order, var):
    r"""
    True if soln1 is found to be a special case of soln2 wrt some value of the
    constants that appear in soln2. False otherwise.
    """
    # The solutions returned by dsolve may be given explicitly or implicitly.
    # We will equate the sol1=(soln1.rhs - soln1.lhs), sol2=(soln2.rhs - soln2.lhs)
    # of the two solutions.
    #
    # Since this is supposed to hold for all x it also holds for derivatives.
    # For an order n ode we should be able to differentiate
    # each solution n times to get n+1 equations.
    #
    # We then try to solve those n+1 equations for the integrations constants
    # in sol2. If we can find a solution that doesn't depend on x then it
    # means that some value of the constants in sol1 is a special case of
    # sol2 corresponding to a particular choice of the integration constants.

    # In case the solution is in implicit form we subtract the sides
    soln1 = soln1.rhs - soln1.lhs
    soln2 = soln2.rhs - soln2.lhs

    # Work for the series solution
    if soln1.has(Order) and soln2.has(Order):
        if soln1.getO() == soln2.getO():
            soln1 = soln1.removeO()
            soln2 = soln2.removeO()
        else:
            return False
    elif soln1.has(Order) or soln2.has(Order):
        return False

    constants1 = soln1.free_symbols.difference(eq.free_symbols)
    constants2 = soln2.free_symbols.difference(eq.free_symbols)

    constants1_new = get_numbered_constants(Tuple(soln1, soln2), len(constants1))
    if len(constants1) == 1:
        constants1_new = {constants1_new}
    for c_old, c_new in zip(constants1, constants1_new):
        soln1 = soln1.subs(c_old, c_new)

    # n equations for sol1 = sol2, sol1'=sol2', ...
    lhs = soln1
    rhs = soln2
    eqns = [Eq(lhs, rhs)]
    for n in range(1, order):
        lhs = lhs.diff(var)
        rhs = rhs.diff(var)
        eq = Eq(lhs, rhs)
        eqns.append(eq)

    # BooleanTrue/False awkwardly show up for trivial equations
    if any(isinstance(eq, BooleanFalse) for eq in eqns):
        return False
    eqns = [eq for eq in eqns if not isinstance(eq, BooleanTrue)]

    try:
        constant_solns = solve(eqns, constants2)
    except NotImplementedError:
        return False

    # Sometimes returns a dict and sometimes a list of dicts
    if isinstance(constant_solns, dict):
        constant_solns = [constant_solns]

    # after solving the issue 17418, maybe we don't need the following checksol code.
    for constant_soln in constant_solns:
        for eq in eqns:
            eq=eq.rhs-eq.lhs
            if checksol(eq, constant_soln) is not True:
                return False

    # If any solution gives all constants as expressions that don't depend on
    # x then there exists constants for soln2 that give soln1
    for constant_soln in constant_solns:
        if not any(c.has(var) for c in constant_soln.values()):
            return True

    return False


def ode_1st_power_series(eq, func, order, match):
    r"""
    The power series solution is a method which gives the Taylor series expansion
    to the solution of a differential equation.

    For a first order differential equation `\frac{dy}{dx} = h(x, y)`, a power
    series solution exists at a point `x = x_{0}` if `h(x, y)` is analytic at `x_{0}`.
    The solution is given by

    .. math:: y(x) = y(x_{0}) + \sum_{n = 1}^{\infty} \frac{F_{n}(x_{0},b)(x - x_{0})^n}{n!},

    where `y(x_{0}) = b` is the value of y at the initial value of `x_{0}`.
    To compute the values of the `F_{n}(x_{0},b)` the following algorithm is
    followed, until the required number of terms are generated.

    1. `F_1 = h(x_{0}, b)`
    2. `F_{n+1} = \frac{\partial F_{n}}{\partial x} + \frac{\partial F_{n}}{\partial y}F_{1}`

    Examples
    ========

    >>> from sympy import Function, pprint, exp
    >>> from sympy.solvers.ode.ode import dsolve
    >>> from sympy.abc import x
    >>> f = Function('f')
    >>> eq = exp(x)*(f(x).diff(x)) - f(x)
    >>> pprint(dsolve(eq, hint='1st_power_series'))
                           3       4       5
                       C1*x    C1*x    C1*x     / 6\
    f(x) = C1 + C1*x - ----- + ----- + ----- + O\x /
                         6       24      60


    References
    ==========

    - Travis W. Walker, Analytic power series technique for solving first-order
      differential equations, p.p 17, 18

    """
    x = func.args[0]
    y = match['y']
    f = func.func
    h = -match[match['d']]/match[match['e']]
    point = match.get('f0')
    value = match.get('f0val')
    terms = match.get('terms')

    # First term
    F = h
    if not h:
        return Eq(f(x), value)

    # Initialization
    series = value
    if terms > 1:
        hc = h.subs({x: point, y: value})
        if hc.has(oo) or hc.has(NaN) or hc.has(zoo):
            # Derivative does not exist, not analytic
            return Eq(f(x), oo)
        elif hc:
            series += hc*(x - point)

    for factcount in range(2, terms):
        Fnew = F.diff(x) + F.diff(y)*h
        Fnewc = Fnew.subs({x: point, y: value})
        # Same logic as above
        if Fnewc.has(oo) or Fnewc.has(NaN) or Fnewc.has(-oo) or Fnewc.has(zoo):
            return Eq(f(x), oo)
        series += Fnewc*((x - point)**factcount)/factorial(factcount)
        F = Fnew
    series += Order(x**terms)
    return Eq(f(x), series)


def checkinfsol(eq, infinitesimals, func=None, order=None):
    r"""
    This function is used to check if the given infinitesimals are the
    actual infinitesimals of the given first order differential equation.
    This method is specific to the Lie Group Solver of ODEs.

    As of now, it simply checks, by substituting the infinitesimals in the
    partial differential equation.


    .. math:: \frac{\partial \eta}{\partial x} + \left(\frac{\partial \eta}{\partial y}
                - \frac{\partial \xi}{\partial x}\right)*h
                - \frac{\partial \xi}{\partial y}*h^{2}
                - \xi\frac{\partial h}{\partial x} - \eta\frac{\partial h}{\partial y} = 0


    where `\eta`, and `\xi` are the infinitesimals and `h(x,y) = \frac{dy}{dx}`

    The infinitesimals should be given in the form of a list of dicts
    ``[{xi(x, y): inf, eta(x, y): inf}]``, corresponding to the
    output of the function infinitesimals. It returns a list
    of values of the form ``[(True/False, sol)]`` where ``sol`` is the value
    obtained after substituting the infinitesimals in the PDE. If it
    is ``True``, then ``sol`` would be 0.

    """
    if isinstance(eq, Equality):
        eq = eq.lhs - eq.rhs
    if not func:
        eq, func = _preprocess(eq)
    variables = func.args
    if len(variables) != 1:
        raise ValueError("ODE's have only one independent variable")
    else:
        x = variables[0]
        if not order:
            order = ode_order(eq, func)
        if order != 1:
            raise NotImplementedError("Lie groups solver has been implemented "
            "only for first order differential equations")
        else:
            df = func.diff(x)
            a = Wild('a', exclude = [df])
            b = Wild('b', exclude = [df])
            match = collect(expand(eq), df).match(a*df + b)

            if match:
                h = -simplify(match[b]/match[a])
            else:
                try:
                    sol = solve(eq, df)
                except NotImplementedError:
                    raise NotImplementedError("Infinitesimals for the "
                        "first order ODE could not be found")
                else:
                    h = sol[0]  # Find infinitesimals for one solution

            y = Dummy('y')
            h = h.subs(func, y)
            xi = Function('xi')(x, y)
            eta = Function('eta')(x, y)
            dxi = Function('xi')(x, func)
            deta = Function('eta')(x, func)
            pde = (eta.diff(x) + (eta.diff(y) - xi.diff(x))*h -
                (xi.diff(y))*h**2 - xi*(h.diff(x)) - eta*(h.diff(y)))
            soltup = []
            for sol in infinitesimals:
                tsol = {xi: S(sol[dxi]).subs(func, y),
                    eta: S(sol[deta]).subs(func, y)}
                sol = simplify(pde.subs(tsol).doit())
                if sol:
                    soltup.append((False, sol.subs(y, func)))
                else:
                    soltup.append((True, 0))
            return soltup


def sysode_linear_2eq_order1(match_):
    x = match_['func'][0].func
    y = match_['func'][1].func
    func = match_['func']
    fc = match_['func_coeff']
    eq = match_['eq']
    r = dict()
    t = list(list(eq[0].atoms(Derivative))[0].atoms(Symbol))[0]
    for i in range(2):
        eqs = 0
        for terms in Add.make_args(eq[i]):
            eqs += terms/fc[i,func[i],1]
        eq[i] = eqs

    # for equations Eq(a1*diff(x(t),t), a*x(t) + b*y(t) + k1)
    # and Eq(a2*diff(x(t),t), c*x(t) + d*y(t) + k2)
    r['a'] = -fc[0,x(t),0]/fc[0,x(t),1]
    r['c'] = -fc[1,x(t),0]/fc[1,y(t),1]
    r['b'] = -fc[0,y(t),0]/fc[0,x(t),1]
    r['d'] = -fc[1,y(t),0]/fc[1,y(t),1]
    forcing = [S.Zero,S.Zero]
    for i in range(2):
        for j in Add.make_args(eq[i]):
            if not j.has(x(t), y(t)):
                forcing[i] += j
    if not (forcing[0].has(t) or forcing[1].has(t)):
        r['k1'] = forcing[0]
        r['k2'] = forcing[1]
    else:
        raise NotImplementedError("Only homogeneous problems are supported" +
                                  " (and constant inhomogeneity)")

    if match_['type_of_equation'] == 'type6':
        sol = _linear_2eq_order1_type6(x, y, t, r, eq)
    if match_['type_of_equation'] == 'type7':
        sol = _linear_2eq_order1_type7(x, y, t, r, eq)
    return sol

def _linear_2eq_order1_type6(x, y, t, r, eq):
    r"""
    The equations of this type of ode are .

    .. math:: x' = f(t) x + g(t) y

    .. math:: y' = a [f(t) + a h(t)] x + a [g(t) - h(t)] y

    This is solved by first multiplying the first equation by `-a` and adding
    it to the second equation to obtain

    .. math:: y' - a x' = -a h(t) (y - a x)

    Setting `U = y - ax` and integrating the equation we arrive at

    .. math:: y - ax = C_1 e^{-a \int h(t) \,dt}

    and on substituting the value of y in first equation give rise to first order ODEs. After solving for
    `x`, we can obtain `y` by substituting the value of `x` in second equation.

    """
    C1, C2, C3, C4 = get_numbered_constants(eq, num=4)
    p = 0
    q = 0
    p1 = cancel(r['c']/cancel(r['c']/r['d']).as_numer_denom()[0])
    p2 = cancel(r['a']/cancel(r['a']/r['b']).as_numer_denom()[0])
    for n, i in enumerate([p1, p2]):
        for j in Mul.make_args(collect_const(i)):
            if not j.has(t):
                q = j
            if q!=0 and n==0:
                if ((r['c']/j - r['a'])/(r['b'] - r['d']/j)) == j:
                    p = 1
                    s = j
                    break
            if q!=0 and n==1:
                if ((r['a']/j - r['c'])/(r['d'] - r['b']/j)) == j:
                    p = 2
                    s = j
                    break

    if p == 1:
        equ = diff(x(t),t) - r['a']*x(t) - r['b']*(s*x(t) + C1*exp(-s*Integral(r['b'] - r['d']/s, t)))
        hint1 = classify_ode(equ)[1]
        sol1 = dsolve(equ, hint=hint1+'_Integral').rhs
        sol2 = s*sol1 + C1*exp(-s*Integral(r['b'] - r['d']/s, t))
    elif p ==2:
        equ = diff(y(t),t) - r['c']*y(t) - r['d']*s*y(t) + C1*exp(-s*Integral(r['d'] - r['b']/s, t))
        hint1 = classify_ode(equ)[1]
        sol2 = dsolve(equ, hint=hint1+'_Integral').rhs
        sol1 = s*sol2 + C1*exp(-s*Integral(r['d'] - r['b']/s, t))
    return [Eq(x(t), sol1), Eq(y(t), sol2)]

def _linear_2eq_order1_type7(x, y, t, r, eq):
    r"""
    The equations of this type of ode are .

    .. math:: x' = f(t) x + g(t) y

    .. math:: y' = h(t) x + p(t) y

    Differentiating the first equation and substituting the value of `y`
    from second equation will give a second-order linear equation

    .. math:: g x'' - (fg + gp + g') x' + (fgp - g^{2} h + f g' - f' g) x = 0

    This above equation can be easily integrated if following conditions are satisfied.

    1. `fgp - g^{2} h + f g' - f' g = 0`

    2. `fgp - g^{2} h + f g' - f' g = ag, fg + gp + g' = bg`

    If first condition is satisfied then it is solved by current dsolve solver and in second case it becomes
    a constant coefficient differential equation which is also solved by current solver.

    Otherwise if the above condition fails then,
    a particular solution is assumed as `x = x_0(t)` and `y = y_0(t)`
    Then the general solution is expressed as

    .. math:: x = C_1 x_0(t) + C_2 x_0(t) \int \frac{g(t) F(t) P(t)}{x_0^{2}(t)} \,dt

    .. math:: y = C_1 y_0(t) + C_2 [\frac{F(t) P(t)}{x_0(t)} + y_0(t) \int \frac{g(t) F(t) P(t)}{x_0^{2}(t)} \,dt]

    where C1 and C2 are arbitrary constants and

    .. math:: F(t) = e^{\int f(t) \,dt} , P(t) = e^{\int p(t) \,dt}

    """
    C1, C2, C3, C4 = get_numbered_constants(eq, num=4)
    e1 = r['a']*r['b']*r['c'] - r['b']**2*r['c'] + r['a']*diff(r['b'],t) - diff(r['a'],t)*r['b']
    e2 = r['a']*r['c']*r['d'] - r['b']*r['c']**2 + diff(r['c'],t)*r['d'] - r['c']*diff(r['d'],t)
    m1 = r['a']*r['b'] + r['b']*r['d'] + diff(r['b'],t)
    m2 = r['a']*r['c'] + r['c']*r['d'] + diff(r['c'],t)
    if e1 == 0:
        sol1 = dsolve(r['b']*diff(x(t),t,t) - m1*diff(x(t),t)).rhs
        sol2 = dsolve(diff(y(t),t) - r['c']*sol1 - r['d']*y(t)).rhs
    elif e2 == 0:
        sol2 = dsolve(r['c']*diff(y(t),t,t) - m2*diff(y(t),t)).rhs
        sol1 = dsolve(diff(x(t),t) - r['a']*x(t) - r['b']*sol2).rhs
    elif not (e1/r['b']).has(t) and not (m1/r['b']).has(t):
        sol1 = dsolve(diff(x(t),t,t) - (m1/r['b'])*diff(x(t),t) - (e1/r['b'])*x(t)).rhs
        sol2 = dsolve(diff(y(t),t) - r['c']*sol1 - r['d']*y(t)).rhs
    elif not (e2/r['c']).has(t) and not (m2/r['c']).has(t):
        sol2 = dsolve(diff(y(t),t,t) - (m2/r['c'])*diff(y(t),t) - (e2/r['c'])*y(t)).rhs
        sol1 = dsolve(diff(x(t),t) - r['a']*x(t) - r['b']*sol2).rhs
    else:
        x0 = Function('x0')(t)    # x0 and y0 being particular solutions
        y0 = Function('y0')(t)
        F = exp(Integral(r['a'],t))
        P = exp(Integral(r['d'],t))
        sol1 = C1*x0 + C2*x0*Integral(r['b']*F*P/x0**2, t)
        sol2 = C1*y0 + C2*(F*P/x0 + y0*Integral(r['b']*F*P/x0**2, t))
    return [Eq(x(t), sol1), Eq(y(t), sol2)]


def sysode_nonlinear_2eq_order1(match_):
    func = match_['func']
    eq = match_['eq']
    fc = match_['func_coeff']
    t = list(list(eq[0].atoms(Derivative))[0].atoms(Symbol))[0]
    if match_['type_of_equation'] == 'type5':
        sol = _nonlinear_2eq_order1_type5(func, t, eq)
        return sol
    x = func[0].func
    y = func[1].func
    for i in range(2):
        eqs = 0
        for terms in Add.make_args(eq[i]):
            eqs += terms/fc[i,func[i],1]
        eq[i] = eqs
    if match_['type_of_equation'] == 'type1':
        sol = _nonlinear_2eq_order1_type1(x, y, t, eq)
    elif match_['type_of_equation'] == 'type2':
        sol = _nonlinear_2eq_order1_type2(x, y, t, eq)
    elif match_['type_of_equation'] == 'type3':
        sol = _nonlinear_2eq_order1_type3(x, y, t, eq)
    elif match_['type_of_equation'] == 'type4':
        sol = _nonlinear_2eq_order1_type4(x, y, t, eq)
    return sol


def _nonlinear_2eq_order1_type1(x, y, t, eq):
    r"""
    Equations:

    .. math:: x' = x^n F(x,y)

    .. math:: y' = g(y) F(x,y)

    Solution:

    .. math:: x = \varphi(y), \int \frac{1}{g(y) F(\varphi(y),y)} \,dy = t + C_2

    where

    if `n \neq 1`

    .. math:: \varphi = [C_1 + (1-n) \int \frac{1}{g(y)} \,dy]^{\frac{1}{1-n}}

    if `n = 1`

    .. math:: \varphi = C_1 e^{\int \frac{1}{g(y)} \,dy}

    where `C_1` and `C_2` are arbitrary constants.

    """
    C1, C2 = get_numbered_constants(eq, num=2)
    n = Wild('n', exclude=[x(t),y(t)])
    f = Wild('f')
    u, v = symbols('u, v')
    r = eq[0].match(diff(x(t),t) - x(t)**n*f)
    g = ((diff(y(t),t) - eq[1])/r[f]).subs(y(t),v)
    F = r[f].subs(x(t),u).subs(y(t),v)
    n = r[n]
    if n!=1:
        phi = (C1 + (1-n)*Integral(1/g, v))**(1/(1-n))
    else:
        phi = C1*exp(Integral(1/g, v))
    phi = phi.doit()
    sol2 = solve(Integral(1/(g*F.subs(u,phi)), v).doit() - t - C2, v)
    sol = []
    for sols in sol2:
        sol.append(Eq(x(t),phi.subs(v, sols)))
        sol.append(Eq(y(t), sols))
    return sol

def _nonlinear_2eq_order1_type2(x, y, t, eq):
    r"""
    Equations:

    .. math:: x' = e^{\lambda x} F(x,y)

    .. math:: y' = g(y) F(x,y)

    Solution:

    .. math:: x = \varphi(y), \int \frac{1}{g(y) F(\varphi(y),y)} \,dy = t + C_2

    where

    if `\lambda \neq 0`

    .. math:: \varphi = -\frac{1}{\lambda} log(C_1 - \lambda \int \frac{1}{g(y)} \,dy)

    if `\lambda = 0`

    .. math:: \varphi = C_1 + \int \frac{1}{g(y)} \,dy

    where `C_1` and `C_2` are arbitrary constants.

    """
    C1, C2 = get_numbered_constants(eq, num=2)
    n = Wild('n', exclude=[x(t),y(t)])
    f = Wild('f')
    u, v = symbols('u, v')
    r = eq[0].match(diff(x(t),t) - exp(n*x(t))*f)
    g = ((diff(y(t),t) - eq[1])/r[f]).subs(y(t),v)
    F = r[f].subs(x(t),u).subs(y(t),v)
    n = r[n]
    if n:
        phi = -1/n*log(C1 - n*Integral(1/g, v))
    else:
        phi = C1 + Integral(1/g, v)
    phi = phi.doit()
    sol2 = solve(Integral(1/(g*F.subs(u,phi)), v).doit() - t - C2, v)
    sol = []
    for sols in sol2:
        sol.append(Eq(x(t),phi.subs(v, sols)))
        sol.append(Eq(y(t), sols))
    return sol

def _nonlinear_2eq_order1_type3(x, y, t, eq):
    r"""
    Autonomous system of general form

    .. math:: x' = F(x,y)

    .. math:: y' = G(x,y)

    Assuming `y = y(x, C_1)` where `C_1` is an arbitrary constant is the general
    solution of the first-order equation

    .. math:: F(x,y) y'_x = G(x,y)

    Then the general solution of the original system of equations has the form

    .. math:: \int \frac{1}{F(x,y(x,C_1))} \,dx = t + C_1

    """
    C1, C2, C3, C4 = get_numbered_constants(eq, num=4)
    v = Function('v')
    u = Symbol('u')
    f = Wild('f')
    g = Wild('g')
    r1 = eq[0].match(diff(x(t),t) - f)
    r2 = eq[1].match(diff(y(t),t) - g)
    F = r1[f].subs(x(t), u).subs(y(t), v(u))
    G = r2[g].subs(x(t), u).subs(y(t), v(u))
    sol2r = dsolve(Eq(diff(v(u), u), G/F))
    if isinstance(sol2r, Equality):
        sol2r = [sol2r]
    for sol2s in sol2r:
        sol1 = solve(Integral(1/F.subs(v(u), sol2s.rhs), u).doit() - t - C2, u)
    sol = []
    for sols in sol1:
        sol.append(Eq(x(t), sols))
        sol.append(Eq(y(t), (sol2s.rhs).subs(u, sols)))
    return sol

def _nonlinear_2eq_order1_type4(x, y, t, eq):
    r"""
    Equation:

    .. math:: x' = f_1(x) g_1(y) \phi(x,y,t)

    .. math:: y' = f_2(x) g_2(y) \phi(x,y,t)

    First integral:

    .. math:: \int \frac{f_2(x)}{f_1(x)} \,dx - \int \frac{g_1(y)}{g_2(y)} \,dy = C

    where `C` is an arbitrary constant.

    On solving the first integral for `x` (resp., `y` ) and on substituting the
    resulting expression into either equation of the original solution, one
    arrives at a first-order equation for determining `y` (resp., `x` ).

    """
    C1, C2 = get_numbered_constants(eq, num=2)
    u, v = symbols('u, v')
    U, V = symbols('U, V', cls=Function)
    f = Wild('f')
    g = Wild('g')
    f1 = Wild('f1', exclude=[v,t])
    f2 = Wild('f2', exclude=[v,t])
    g1 = Wild('g1', exclude=[u,t])
    g2 = Wild('g2', exclude=[u,t])
    r1 = eq[0].match(diff(x(t),t) - f)
    r2 = eq[1].match(diff(y(t),t) - g)
    num, den = (
        (r1[f].subs(x(t),u).subs(y(t),v))/
        (r2[g].subs(x(t),u).subs(y(t),v))).as_numer_denom()
    R1 = num.match(f1*g1)
    R2 = den.match(f2*g2)
    phi = (r1[f].subs(x(t),u).subs(y(t),v))/num
    F1 = R1[f1]; F2 = R2[f2]
    G1 = R1[g1]; G2 = R2[g2]
    sol1r = solve(Integral(F2/F1, u).doit() - Integral(G1/G2,v).doit() - C1, u)
    sol2r = solve(Integral(F2/F1, u).doit() - Integral(G1/G2,v).doit() - C1, v)
    sol = []
    for sols in sol1r:
        sol.append(Eq(y(t), dsolve(diff(V(t),t) - F2.subs(u,sols).subs(v,V(t))*G2.subs(v,V(t))*phi.subs(u,sols).subs(v,V(t))).rhs))
    for sols in sol2r:
        sol.append(Eq(x(t), dsolve(diff(U(t),t) - F1.subs(u,U(t))*G1.subs(v,sols).subs(u,U(t))*phi.subs(v,sols).subs(u,U(t))).rhs))
    return set(sol)

def _nonlinear_2eq_order1_type5(func, t, eq):
    r"""
    Clairaut system of ODEs

    .. math:: x = t x' + F(x',y')

    .. math:: y = t y' + G(x',y')

    The following are solutions of the system

    `(i)` straight lines:

    .. math:: x = C_1 t + F(C_1, C_2), y = C_2 t + G(C_1, C_2)

    where `C_1` and `C_2` are arbitrary constants;

    `(ii)` envelopes of the above lines;

    `(iii)` continuously differentiable lines made up from segments of the lines
    `(i)` and `(ii)`.

    """
    C1, C2 = get_numbered_constants(eq, num=2)
    f = Wild('f')
    g = Wild('g')
    def check_type(x, y):
        r1 = eq[0].match(t*diff(x(t),t) - x(t) + f)
        r2 = eq[1].match(t*diff(y(t),t) - y(t) + g)
        if not (r1 and r2):
            r1 = eq[0].match(diff(x(t),t) - x(t)/t + f/t)
            r2 = eq[1].match(diff(y(t),t) - y(t)/t + g/t)
        if not (r1 and r2):
            r1 = (-eq[0]).match(t*diff(x(t),t) - x(t) + f)
            r2 = (-eq[1]).match(t*diff(y(t),t) - y(t) + g)
        if not (r1 and r2):
            r1 = (-eq[0]).match(diff(x(t),t) - x(t)/t + f/t)
            r2 = (-eq[1]).match(diff(y(t),t) - y(t)/t + g/t)
        return [r1, r2]
    for func_ in func:
        if isinstance(func_, list):
            x = func[0][0].func
            y = func[0][1].func
            [r1, r2] = check_type(x, y)
            if not (r1 and r2):
                [r1, r2] = check_type(y, x)
                x, y = y, x
    x1 = diff(x(t),t); y1 = diff(y(t),t)
    return {Eq(x(t), C1*t + r1[f].subs(x1,C1).subs(y1,C2)), Eq(y(t), C2*t + r2[g].subs(x1,C1).subs(y1,C2))}

def sysode_nonlinear_3eq_order1(match_):
    x = match_['func'][0].func
    y = match_['func'][1].func
    z = match_['func'][2].func
    eq = match_['eq']
    t = list(list(eq[0].atoms(Derivative))[0].atoms(Symbol))[0]
    if match_['type_of_equation'] == 'type1':
        sol = _nonlinear_3eq_order1_type1(x, y, z, t, eq)
    if match_['type_of_equation'] == 'type2':
        sol = _nonlinear_3eq_order1_type2(x, y, z, t, eq)
    if match_['type_of_equation'] == 'type3':
        sol = _nonlinear_3eq_order1_type3(x, y, z, t, eq)
    if match_['type_of_equation'] == 'type4':
        sol = _nonlinear_3eq_order1_type4(x, y, z, t, eq)
    if match_['type_of_equation'] == 'type5':
        sol = _nonlinear_3eq_order1_type5(x, y, z, t, eq)
    return sol

def _nonlinear_3eq_order1_type1(x, y, z, t, eq):
    r"""
    Equations:

    .. math:: a x' = (b - c) y z, \enspace b y' = (c - a) z x, \enspace c z' = (a - b) x y

    First Integrals:

    .. math:: a x^{2} + b y^{2} + c z^{2} = C_1

    .. math:: a^{2} x^{2} + b^{2} y^{2} + c^{2} z^{2} = C_2

    where `C_1` and `C_2` are arbitrary constants. On solving the integrals for `y` and
    `z` and on substituting the resulting expressions into the first equation of the
    system, we arrives at a separable first-order equation on `x`. Similarly doing that
    for other two equations, we will arrive at first order equation on `y` and `z` too.

    References
    ==========
    -http://eqworld.ipmnet.ru/en/solutions/sysode/sode0401.pdf

    """
    C1, C2 = get_numbered_constants(eq, num=2)
    u, v, w = symbols('u, v, w')
    p = Wild('p', exclude=[x(t), y(t), z(t), t])
    q = Wild('q', exclude=[x(t), y(t), z(t), t])
    s = Wild('s', exclude=[x(t), y(t), z(t), t])
    r = (diff(x(t),t) - eq[0]).match(p*y(t)*z(t))
    r.update((diff(y(t),t) - eq[1]).match(q*z(t)*x(t)))
    r.update((diff(z(t),t) - eq[2]).match(s*x(t)*y(t)))
    n1, d1 = r[p].as_numer_denom()
    n2, d2 = r[q].as_numer_denom()
    n3, d3 = r[s].as_numer_denom()
    val = solve([n1*u-d1*v+d1*w, d2*u+n2*v-d2*w, d3*u-d3*v-n3*w],[u,v])
    vals = [val[v], val[u]]
    c = lcm(vals[0].as_numer_denom()[1], vals[1].as_numer_denom()[1])
    b = vals[0].subs(w, c)
    a = vals[1].subs(w, c)
    y_x = sqrt(((c*C1-C2) - a*(c-a)*x(t)**2)/(b*(c-b)))
    z_x = sqrt(((b*C1-C2) - a*(b-a)*x(t)**2)/(c*(b-c)))
    z_y = sqrt(((a*C1-C2) - b*(a-b)*y(t)**2)/(c*(a-c)))
    x_y = sqrt(((c*C1-C2) - b*(c-b)*y(t)**2)/(a*(c-a)))
    x_z = sqrt(((b*C1-C2) - c*(b-c)*z(t)**2)/(a*(b-a)))
    y_z = sqrt(((a*C1-C2) - c*(a-c)*z(t)**2)/(b*(a-b)))
    sol1 = dsolve(a*diff(x(t),t) - (b-c)*y_x*z_x)
    sol2 = dsolve(b*diff(y(t),t) - (c-a)*z_y*x_y)
    sol3 = dsolve(c*diff(z(t),t) - (a-b)*x_z*y_z)
    return [sol1, sol2, sol3]


def _nonlinear_3eq_order1_type2(x, y, z, t, eq):
    r"""
    Equations:

    .. math:: a x' = (b - c) y z f(x, y, z, t)

    .. math:: b y' = (c - a) z x f(x, y, z, t)

    .. math:: c z' = (a - b) x y f(x, y, z, t)

    First Integrals:

    .. math:: a x^{2} + b y^{2} + c z^{2} = C_1

    .. math:: a^{2} x^{2} + b^{2} y^{2} + c^{2} z^{2} = C_2

    where `C_1` and `C_2` are arbitrary constants. On solving the integrals for `y` and
    `z` and on substituting the resulting expressions into the first equation of the
    system, we arrives at a first-order differential equations on `x`. Similarly doing
    that for other two equations we will arrive at first order equation on `y` and `z`.

    References
    ==========
    -http://eqworld.ipmnet.ru/en/solutions/sysode/sode0402.pdf

    """
    C1, C2 = get_numbered_constants(eq, num=2)
    u, v, w = symbols('u, v, w')
    p = Wild('p', exclude=[x(t), y(t), z(t), t])
    q = Wild('q', exclude=[x(t), y(t), z(t), t])
    s = Wild('s', exclude=[x(t), y(t), z(t), t])
    f = Wild('f')
    r1 = (diff(x(t),t) - eq[0]).match(y(t)*z(t)*f)
    r = collect_const(r1[f]).match(p*f)
    r.update(((diff(y(t),t) - eq[1])/r[f]).match(q*z(t)*x(t)))
    r.update(((diff(z(t),t) - eq[2])/r[f]).match(s*x(t)*y(t)))
    n1, d1 = r[p].as_numer_denom()
    n2, d2 = r[q].as_numer_denom()
    n3, d3 = r[s].as_numer_denom()
    val = solve([n1*u-d1*v+d1*w, d2*u+n2*v-d2*w, -d3*u+d3*v+n3*w],[u,v])
    vals = [val[v], val[u]]
    c = lcm(vals[0].as_numer_denom()[1], vals[1].as_numer_denom()[1])
    a = vals[0].subs(w, c)
    b = vals[1].subs(w, c)
    y_x = sqrt(((c*C1-C2) - a*(c-a)*x(t)**2)/(b*(c-b)))
    z_x = sqrt(((b*C1-C2) - a*(b-a)*x(t)**2)/(c*(b-c)))
    z_y = sqrt(((a*C1-C2) - b*(a-b)*y(t)**2)/(c*(a-c)))
    x_y = sqrt(((c*C1-C2) - b*(c-b)*y(t)**2)/(a*(c-a)))
    x_z = sqrt(((b*C1-C2) - c*(b-c)*z(t)**2)/(a*(b-a)))
    y_z = sqrt(((a*C1-C2) - c*(a-c)*z(t)**2)/(b*(a-b)))
    sol1 = dsolve(a*diff(x(t),t) - (b-c)*y_x*z_x*r[f])
    sol2 = dsolve(b*diff(y(t),t) - (c-a)*z_y*x_y*r[f])
    sol3 = dsolve(c*diff(z(t),t) - (a-b)*x_z*y_z*r[f])
    return [sol1, sol2, sol3]

def _nonlinear_3eq_order1_type3(x, y, z, t, eq):
    r"""
    Equations:

    .. math:: x' = c F_2 - b F_3, \enspace y' = a F_3 - c F_1, \enspace z' = b F_1 - a F_2

    where `F_n = F_n(x, y, z, t)`.

    1. First Integral:

    .. math:: a x + b y + c z = C_1,

    where C is an arbitrary constant.

    2. If we assume function `F_n` to be independent of `t`,i.e, `F_n` = `F_n (x, y, z)`
    Then, on eliminating `t` and `z` from the first two equation of the system, one
    arrives at the first-order equation

    .. math:: \frac{dy}{dx} = \frac{a F_3 (x, y, z) - c F_1 (x, y, z)}{c F_2 (x, y, z) -
                b F_3 (x, y, z)}

    where `z = \frac{1}{c} (C_1 - a x - b y)`

    References
    ==========
    -http://eqworld.ipmnet.ru/en/solutions/sysode/sode0404.pdf

    """
    C1 = get_numbered_constants(eq, num=1)
    u, v, w = symbols('u, v, w')
    fu, fv, fw = symbols('u, v, w', cls=Function)
    p = Wild('p', exclude=[x(t), y(t), z(t), t])
    q = Wild('q', exclude=[x(t), y(t), z(t), t])
    s = Wild('s', exclude=[x(t), y(t), z(t), t])
    F1, F2, F3 = symbols('F1, F2, F3', cls=Wild)
    r1 = (diff(x(t), t) - eq[0]).match(F2-F3)
    r = collect_const(r1[F2]).match(s*F2)
    r.update(collect_const(r1[F3]).match(q*F3))
    if eq[1].has(r[F2]) and not eq[1].has(r[F3]):
        r[F2], r[F3] = r[F3], r[F2]
        r[s], r[q] = -r[q], -r[s]
    r.update((diff(y(t), t) - eq[1]).match(p*r[F3] - r[s]*F1))
    a = r[p]; b = r[q]; c = r[s]
    F1 = r[F1].subs(x(t), u).subs(y(t),v).subs(z(t), w)
    F2 = r[F2].subs(x(t), u).subs(y(t),v).subs(z(t), w)
    F3 = r[F3].subs(x(t), u).subs(y(t),v).subs(z(t), w)
    z_xy = (C1-a*u-b*v)/c
    y_zx = (C1-a*u-c*w)/b
    x_yz = (C1-b*v-c*w)/a
    y_x = dsolve(diff(fv(u),u) - ((a*F3-c*F1)/(c*F2-b*F3)).subs(w,z_xy).subs(v,fv(u))).rhs
    z_x = dsolve(diff(fw(u),u) - ((b*F1-a*F2)/(c*F2-b*F3)).subs(v,y_zx).subs(w,fw(u))).rhs
    z_y = dsolve(diff(fw(v),v) - ((b*F1-a*F2)/(a*F3-c*F1)).subs(u,x_yz).subs(w,fw(v))).rhs
    x_y = dsolve(diff(fu(v),v) - ((c*F2-b*F3)/(a*F3-c*F1)).subs(w,z_xy).subs(u,fu(v))).rhs
    y_z = dsolve(diff(fv(w),w) - ((a*F3-c*F1)/(b*F1-a*F2)).subs(u,x_yz).subs(v,fv(w))).rhs
    x_z = dsolve(diff(fu(w),w) - ((c*F2-b*F3)/(b*F1-a*F2)).subs(v,y_zx).subs(u,fu(w))).rhs
    sol1 = dsolve(diff(fu(t),t) - (c*F2 - b*F3).subs(v,y_x).subs(w,z_x).subs(u,fu(t))).rhs
    sol2 = dsolve(diff(fv(t),t) - (a*F3 - c*F1).subs(u,x_y).subs(w,z_y).subs(v,fv(t))).rhs
    sol3 = dsolve(diff(fw(t),t) - (b*F1 - a*F2).subs(u,x_z).subs(v,y_z).subs(w,fw(t))).rhs
    return [sol1, sol2, sol3]

def _nonlinear_3eq_order1_type4(x, y, z, t, eq):
    r"""
    Equations:

    .. math:: x' = c z F_2 - b y F_3, \enspace y' = a x F_3 - c z F_1, \enspace z' = b y F_1 - a x F_2

    where `F_n = F_n (x, y, z, t)`

    1. First integral:

    .. math:: a x^{2} + b y^{2} + c z^{2} = C_1

    where `C` is an arbitrary constant.

    2. Assuming the function `F_n` is independent of `t`: `F_n = F_n (x, y, z)`. Then on
    eliminating `t` and `z` from the first two equations of the system, one arrives at
    the first-order equation

    .. math:: \frac{dy}{dx} = \frac{a x F_3 (x, y, z) - c z F_1 (x, y, z)}
                {c z F_2 (x, y, z) - b y F_3 (x, y, z)}

    where `z = \pm \sqrt{\frac{1}{c} (C_1 - a x^{2} - b y^{2})}`

    References
    ==========
    -http://eqworld.ipmnet.ru/en/solutions/sysode/sode0405.pdf

    """
    C1 = get_numbered_constants(eq, num=1)
    u, v, w = symbols('u, v, w')
    p = Wild('p', exclude=[x(t), y(t), z(t), t])
    q = Wild('q', exclude=[x(t), y(t), z(t), t])
    s = Wild('s', exclude=[x(t), y(t), z(t), t])
    F1, F2, F3 = symbols('F1, F2, F3', cls=Wild)
    r1 = eq[0].match(diff(x(t),t) - z(t)*F2 + y(t)*F3)
    r = collect_const(r1[F2]).match(s*F2)
    r.update(collect_const(r1[F3]).match(q*F3))
    if eq[1].has(r[F2]) and not eq[1].has(r[F3]):
        r[F2], r[F3] = r[F3], r[F2]
        r[s], r[q] = -r[q], -r[s]
    r.update((diff(y(t),t) - eq[1]).match(p*x(t)*r[F3] - r[s]*z(t)*F1))
    a = r[p]; b = r[q]; c = r[s]
    F1 = r[F1].subs(x(t),u).subs(y(t),v).subs(z(t),w)
    F2 = r[F2].subs(x(t),u).subs(y(t),v).subs(z(t),w)
    F3 = r[F3].subs(x(t),u).subs(y(t),v).subs(z(t),w)
    x_yz = sqrt((C1 - b*v**2 - c*w**2)/a)
    y_zx = sqrt((C1 - c*w**2 - a*u**2)/b)
    z_xy = sqrt((C1 - a*u**2 - b*v**2)/c)
    y_x = dsolve(diff(v(u),u) - ((a*u*F3-c*w*F1)/(c*w*F2-b*v*F3)).subs(w,z_xy).subs(v,v(u))).rhs
    z_x = dsolve(diff(w(u),u) - ((b*v*F1-a*u*F2)/(c*w*F2-b*v*F3)).subs(v,y_zx).subs(w,w(u))).rhs
    z_y = dsolve(diff(w(v),v) - ((b*v*F1-a*u*F2)/(a*u*F3-c*w*F1)).subs(u,x_yz).subs(w,w(v))).rhs
    x_y = dsolve(diff(u(v),v) - ((c*w*F2-b*v*F3)/(a*u*F3-c*w*F1)).subs(w,z_xy).subs(u,u(v))).rhs
    y_z = dsolve(diff(v(w),w) - ((a*u*F3-c*w*F1)/(b*v*F1-a*u*F2)).subs(u,x_yz).subs(v,v(w))).rhs
    x_z = dsolve(diff(u(w),w) - ((c*w*F2-b*v*F3)/(b*v*F1-a*u*F2)).subs(v,y_zx).subs(u,u(w))).rhs
    sol1 = dsolve(diff(u(t),t) - (c*w*F2 - b*v*F3).subs(v,y_x).subs(w,z_x).subs(u,u(t))).rhs
    sol2 = dsolve(diff(v(t),t) - (a*u*F3 - c*w*F1).subs(u,x_y).subs(w,z_y).subs(v,v(t))).rhs
    sol3 = dsolve(diff(w(t),t) - (b*v*F1 - a*u*F2).subs(u,x_z).subs(v,y_z).subs(w,w(t))).rhs
    return [sol1, sol2, sol3]

def _nonlinear_3eq_order1_type5(x, y, z, t, eq):
    r"""
    .. math:: x' = x (c F_2 - b F_3), \enspace y' = y (a F_3 - c F_1), \enspace z' = z (b F_1 - a F_2)

    where `F_n = F_n (x, y, z, t)` and are arbitrary functions.

    First Integral:

    .. math:: \left|x\right|^{a} \left|y\right|^{b} \left|z\right|^{c} = C_1

    where `C` is an arbitrary constant. If the function `F_n` is independent of `t`,
    then, by eliminating `t` and `z` from the first two equations of the system, one
    arrives at a first-order equation.

    References
    ==========
    -http://eqworld.ipmnet.ru/en/solutions/sysode/sode0406.pdf

    """
    C1 = get_numbered_constants(eq, num=1)
    u, v, w = symbols('u, v, w')
    fu, fv, fw = symbols('u, v, w', cls=Function)
    p = Wild('p', exclude=[x(t), y(t), z(t), t])
    q = Wild('q', exclude=[x(t), y(t), z(t), t])
    s = Wild('s', exclude=[x(t), y(t), z(t), t])
    F1, F2, F3 = symbols('F1, F2, F3', cls=Wild)
    r1 = eq[0].match(diff(x(t), t) - x(t)*F2 + x(t)*F3)
    r = collect_const(r1[F2]).match(s*F2)
    r.update(collect_const(r1[F3]).match(q*F3))
    if eq[1].has(r[F2]) and not eq[1].has(r[F3]):
        r[F2], r[F3] = r[F3], r[F2]
        r[s], r[q] = -r[q], -r[s]
    r.update((diff(y(t), t) - eq[1]).match(y(t)*(p*r[F3] - r[s]*F1)))
    a = r[p]; b = r[q]; c = r[s]
    F1 = r[F1].subs(x(t), u).subs(y(t), v).subs(z(t), w)
    F2 = r[F2].subs(x(t), u).subs(y(t), v).subs(z(t), w)
    F3 = r[F3].subs(x(t), u).subs(y(t), v).subs(z(t), w)
    x_yz = (C1*v**-b*w**-c)**-a
    y_zx = (C1*w**-c*u**-a)**-b
    z_xy = (C1*u**-a*v**-b)**-c
    y_x = dsolve(diff(fv(u), u) - ((v*(a*F3 - c*F1))/(u*(c*F2 - b*F3))).subs(w, z_xy).subs(v, fv(u))).rhs
    z_x = dsolve(diff(fw(u), u) - ((w*(b*F1 - a*F2))/(u*(c*F2 - b*F3))).subs(v, y_zx).subs(w, fw(u))).rhs
    z_y = dsolve(diff(fw(v), v) - ((w*(b*F1 - a*F2))/(v*(a*F3 - c*F1))).subs(u, x_yz).subs(w, fw(v))).rhs
    x_y = dsolve(diff(fu(v), v) - ((u*(c*F2 - b*F3))/(v*(a*F3 - c*F1))).subs(w, z_xy).subs(u, fu(v))).rhs
    y_z = dsolve(diff(fv(w), w) - ((v*(a*F3 - c*F1))/(w*(b*F1 - a*F2))).subs(u, x_yz).subs(v, fv(w))).rhs
    x_z = dsolve(diff(fu(w), w) - ((u*(c*F2 - b*F3))/(w*(b*F1 - a*F2))).subs(v, y_zx).subs(u, fu(w))).rhs
    sol1 = dsolve(diff(fu(t), t) - (u*(c*F2 - b*F3)).subs(v, y_x).subs(w, z_x).subs(u, fu(t))).rhs
    sol2 = dsolve(diff(fv(t), t) - (v*(a*F3 - c*F1)).subs(u, x_y).subs(w, z_y).subs(v, fv(t))).rhs
    sol3 = dsolve(diff(fw(t), t) - (w*(b*F1 - a*F2)).subs(u, x_z).subs(v, y_z).subs(w, fw(t))).rhs
    return [sol1, sol2, sol3]


#This import is written at the bottom to avoid circular imports.
<<<<<<< HEAD
from .single import SingleODEProblem, SingleODESolver, solver_map
=======
from .single import (NthAlgebraic, Factorable, FirstLinear, AlmostLinear, RationalRiccati,
        Bernoulli, SingleODEProblem, SingleODESolver, RiccatiSpecial,
        SecondNonlinearAutonomousConserved, FirstExact, Liouville, Separable,
        SeparableReduced, HomogeneousCoeffSubsDepDivIndep, HomogeneousCoeffSubsIndepDivDep,
        HomogeneousCoeffBest, LinearCoefficients, NthOrderReducible, SecondHypergeometric,
        NthLinearConstantCoeffHomogeneous, NthLinearConstantCoeffVariationOfParameters,
        NthLinearConstantCoeffUndeterminedCoefficients, NthLinearEulerEqHomogeneous,
        NthLinearEulerEqNonhomogeneousVariationOfParameters, LieGroup,
        NthLinearEulerEqNonhomogeneousUndeterminedCoefficients, SecondLinearBessel, SecondLinearAiry)
>>>>>>> 854c87d1
<|MERGE_RESOLUTION|>--- conflicted
+++ resolved
@@ -1016,7 +1016,6 @@
                 raise ValueError("Enter boundary conditions of the form ics={f(point): value, f(x).diff(x, order).subs(x, point): value}")
 
     ode = SingleODEProblem(eq_orig, func, x, prep=prep, xi=xi, eta=eta)
-<<<<<<< HEAD
     user_hint = kwargs.get('hint', 'default')
     # Used when dsolve is called without an explicit hint.
     # We exit early to return the first valid match
@@ -1031,39 +1030,6 @@
 
     for hint in user_map:
         solver = user_map[hint](ode)
-=======
-    solvers = {
-        RationalRiccati: ('1st_rational_riccati',),
-        NthAlgebraic: ('nth_algebraic',),
-        FirstExact:('1st_exact',),
-        FirstLinear: ('1st_linear',),
-        AlmostLinear: ('almost_linear',),
-        Bernoulli: ('Bernoulli',),
-        Factorable: ('factorable',),
-        RiccatiSpecial: ('Riccati_special_minus2',),
-        SecondNonlinearAutonomousConserved: ('2nd_nonlinear_autonomous_conserved',),
-        Liouville: ('Liouville',),
-        Separable: ('separable',),
-        SeparableReduced: ('separable_reduced',),
-        HomogeneousCoeffSubsDepDivIndep: ('1st_homogeneous_coeff_subs_dep_div_indep',),
-        HomogeneousCoeffSubsIndepDivDep: ('1st_homogeneous_coeff_subs_indep_div_dep',),
-        HomogeneousCoeffBest: ('1st_homogeneous_coeff_best',),
-        LinearCoefficients: ('linear_coefficients',),
-        NthOrderReducible: ('nth_order_reducible',),
-        SecondHypergeometric: ('2nd_hypergeometric',),
-        NthLinearConstantCoeffHomogeneous: ('nth_linear_constant_coeff_homogeneous',),
-        NthLinearConstantCoeffVariationOfParameters: ('nth_linear_constant_coeff_variation_of_parameters',),
-        NthLinearConstantCoeffUndeterminedCoefficients: ('nth_linear_constant_coeff_undetermined_coefficients',),
-        NthLinearEulerEqHomogeneous: ('nth_linear_euler_eq_homogeneous',),
-        NthLinearEulerEqNonhomogeneousVariationOfParameters: ('nth_linear_euler_eq_nonhomogeneous_variation_of_parameters',),
-        NthLinearEulerEqNonhomogeneousUndeterminedCoefficients: ('nth_linear_euler_eq_nonhomogeneous_undetermined_coefficients',),
-        SecondLinearBessel: ('2nd_linear_bessel',),
-        SecondLinearAiry: ('2nd_linear_airy',),
-        LieGroup: ('lie_group',),
-    }
-    for solvercls in solvers:
-        solver = solvercls(ode)
->>>>>>> 854c87d1
         if solver.matches():
             matching_hints[hint] = solver
             if user_map[hint].has_integral:
@@ -3600,16 +3566,4 @@
 
 
 #This import is written at the bottom to avoid circular imports.
-<<<<<<< HEAD
-from .single import SingleODEProblem, SingleODESolver, solver_map
-=======
-from .single import (NthAlgebraic, Factorable, FirstLinear, AlmostLinear, RationalRiccati,
-        Bernoulli, SingleODEProblem, SingleODESolver, RiccatiSpecial,
-        SecondNonlinearAutonomousConserved, FirstExact, Liouville, Separable,
-        SeparableReduced, HomogeneousCoeffSubsDepDivIndep, HomogeneousCoeffSubsIndepDivDep,
-        HomogeneousCoeffBest, LinearCoefficients, NthOrderReducible, SecondHypergeometric,
-        NthLinearConstantCoeffHomogeneous, NthLinearConstantCoeffVariationOfParameters,
-        NthLinearConstantCoeffUndeterminedCoefficients, NthLinearEulerEqHomogeneous,
-        NthLinearEulerEqNonhomogeneousVariationOfParameters, LieGroup,
-        NthLinearEulerEqNonhomogeneousUndeterminedCoefficients, SecondLinearBessel, SecondLinearAiry)
->>>>>>> 854c87d1
+from .single import SingleODEProblem, SingleODESolver, solver_map