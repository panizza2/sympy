--- conflicted
+++ resolved
@@ -35,7 +35,6 @@
     raises(ValueError, lambda: Quaternion(w, x, nc, z))
 
 
-<<<<<<< HEAD
 def test_quaternion_construction_norm():
     q1 = Quaternion(*symbols('a:d'))
 
@@ -44,7 +43,8 @@
 
     q3 = Quaternion(w, x, y, z, norm=1)
     assert (q1 * q3).norm() == q1.norm()
-=======
+
+
 def test_to_and_from_Matrix():
     q = Quaternion(w, x, y, z)
     q_full = Quaternion.from_Matrix(q.to_Matrix())
@@ -62,7 +62,6 @@
     R1 = (q1.product_matrix_left * q1.product_matrix_right.T)[1:, 1:]
     R2 = simplify(q1.to_rotation_matrix()*q1.norm()**2)
     assert R1 == R2
->>>>>>> 659a924f
 
 
 def test_quaternion_axis_angle():
