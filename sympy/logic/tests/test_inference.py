--- conflicted
+++ resolved
@@ -182,7 +182,6 @@
     A, B, C = symbols('A,B,C')
     assert kb.ask(B) is False
 
-<<<<<<< HEAD
 def test_satisfiable_non_symbols():
     x, y = symbols('x y')
     assumptions = Q.zero(x*y)
@@ -198,8 +197,7 @@
     assert satisfiable(And(assumptions, facts, ~query), algorithm='dpll') in refutations
     assert not satisfiable(And(assumptions, facts, query), algorithm='dpll2')
     assert satisfiable(And(assumptions, facts, ~query), algorithm='dpll2') in refutations
-=======
+
 def test_satisfiable_bool():
     assert satisfiable(True) == {}
-    assert satisfiable(False) == False
->>>>>>> c4a65d97
+    assert satisfiable(False) == False