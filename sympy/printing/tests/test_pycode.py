# -*- coding: utf-8 -*-
from __future__ import absolute_import

from sympy.codegen import Assignment
from sympy.codegen.ast import none
from sympy.codegen.matrix_nodes import MatrixSolve
from sympy.core import Expr, Mod, symbols, Eq, Le, Gt, zoo, oo, Rational
from sympy.core.singleton import S
from sympy.core.numbers import pi
from sympy.functions import acos, Piecewise, sign, sqrt
from sympy.logic import And, Or
from sympy.matrices import SparseMatrix, MatrixSymbol
from sympy.printing.pycode import (
    MpmathPrinter, NumPyPrinter, PythonCodePrinter, pycode, SciPyPrinter,
    SymPyPrinter
)
from sympy.utilities.pytest import raises
from sympy.tensor import IndexedBase

x, y, z = symbols('x y z')
p = IndexedBase("p")

def test_PythonCodePrinter():
    prntr = PythonCodePrinter()

    assert not prntr.module_imports

    assert prntr.doprint(x**y) == 'x**y'
    assert prntr.doprint(Mod(x, 2)) == 'x % 2'
    assert prntr.doprint(And(x, y)) == 'x and y'
    assert prntr.doprint(Or(x, y)) == 'x or y'
    assert not prntr.module_imports

    assert prntr.doprint(pi) == 'math.pi'
    assert prntr.module_imports == {'math': {'pi'}}

    assert prntr.doprint(x**Rational(1, 2)) == 'math.sqrt(x)'
    assert prntr.doprint(sqrt(x)) == 'math.sqrt(x)'
    assert prntr.module_imports == {'math': {'pi', 'sqrt'}}

    assert prntr.doprint(acos(x)) == 'math.acos(x)'
    assert prntr.doprint(Assignment(x, 2)) == 'x = 2'
    assert prntr.doprint(Piecewise((1, Eq(x, 0)),
                        (2, x>6))) == '((1) if (x == 0) else (2) if (x > 6) else None)'
    assert prntr.doprint(Piecewise((2, Le(x, 0)),
                        (3, Gt(x, 0)), evaluate=False)) == '((2) if (x <= 0) else'\
                                                        ' (3) if (x > 0) else None)'
    assert prntr.doprint(sign(x)) == '(0.0 if x == 0 else math.copysign(1, x))'
    assert prntr.doprint(p[0, 1]) == 'p[0, 1]'


def test_PythonCodePrinter_standard():
    import sys
    prntr = PythonCodePrinter({'standard':None})

    python_version = sys.version_info.major
    if python_version == 2:
        assert prntr.standard == 'python2'
    if python_version == 3:
        assert prntr.standard == 'python3'

    raises(ValueError, lambda: PythonCodePrinter({'standard':'python4'}))

def test_MpmathPrinter():
    p = MpmathPrinter()
    assert p.doprint(sign(x)) == 'mpmath.sign(x)'
    assert p.doprint(Rational(1, 2)) == 'mpmath.mpf(1)/mpmath.mpf(2)'

def test_NumPyPrinter():
    p = NumPyPrinter()
    assert p.doprint(sign(x)) == 'numpy.sign(x)'
    A = MatrixSymbol("A", 2, 2)
    assert p.doprint(A**(-1)) == "numpy.linalg.inv(A)"
    assert p.doprint(A**5) == "numpy.linalg.matrix_power(A, 5)"

<<<<<<< HEAD
    u = MatrixSymbol('x', 2, 1)
    v = MatrixSymbol('y', 2, 1)
    assert p.doprint(MatrixSolve(A, u)) == 'numpy.linalg.solve(A, x)'
    assert p.doprint(MatrixSolve(A, u) + v) == 'numpy.linalg.solve(A, x) + y'
=======
    # Workaround for numpy negative integer power errors
    assert p.doprint(x**-1) == 'x**(-1.0)'
    assert p.doprint(x**-2) == 'x**(-2.0)'

>>>>>>> dec26834

def test_SciPyPrinter():
    p = SciPyPrinter()
    expr = acos(x)
    assert 'numpy' not in p.module_imports
    assert p.doprint(expr) == 'numpy.arccos(x)'
    assert 'numpy' in p.module_imports
    assert not any(m.startswith('scipy') for m in p.module_imports)
    smat = SparseMatrix(2, 5, {(0, 1): 3})
    assert p.doprint(smat) == 'scipy.sparse.coo_matrix([3], ([0], [1]), shape=(2, 5))'
    assert 'scipy.sparse' in p.module_imports


def test_pycode_reserved_words():
    s1, s2 = symbols('if else')
    raises(ValueError, lambda: pycode(s1 + s2, error_on_reserved=True))
    py_str = pycode(s1 + s2)
    assert py_str in ('else_ + if_', 'if_ + else_')


def test_sqrt():
    prntr = PythonCodePrinter()
    assert prntr._print_Pow(sqrt(x), rational=False) == 'math.sqrt(x)'
    assert prntr._print_Pow(1/sqrt(x), rational=False) == '1/math.sqrt(x)'

    prntr = PythonCodePrinter({'standard' : 'python2'})
    assert prntr._print_Pow(sqrt(x), rational=True) == 'x**(1./2.)'
    assert prntr._print_Pow(1/sqrt(x), rational=True) == 'x**(-1./2.)'

    prntr = PythonCodePrinter({'standard' : 'python3'})
    assert prntr._print_Pow(sqrt(x), rational=True) == 'x**(1/2)'
    assert prntr._print_Pow(1/sqrt(x), rational=True) == 'x**(-1/2)'

    prntr = MpmathPrinter()
    assert prntr._print_Pow(sqrt(x), rational=False) == 'mpmath.sqrt(x)'
    assert prntr._print_Pow(sqrt(x), rational=True) == \
        "x**(mpmath.mpf(1)/mpmath.mpf(2))"

    prntr = NumPyPrinter()
    assert prntr._print_Pow(sqrt(x), rational=False) == 'numpy.sqrt(x)'
    assert prntr._print_Pow(sqrt(x), rational=True) == 'x**(1/2)'

    prntr = SciPyPrinter()
    assert prntr._print_Pow(sqrt(x), rational=False) == 'numpy.sqrt(x)'
    assert prntr._print_Pow(sqrt(x), rational=True) == 'x**(1/2)'

    prntr = SymPyPrinter()
    assert prntr._print_Pow(sqrt(x), rational=False) == 'sympy.sqrt(x)'
    assert prntr._print_Pow(sqrt(x), rational=True) == 'x**(1/2)'


class CustomPrintedObject(Expr):
    def _numpycode(self, printer):
        return 'numpy'

    def _mpmathcode(self, printer):
        return 'mpmath'


def test_printmethod():
    obj = CustomPrintedObject()
    assert NumPyPrinter().doprint(obj) == 'numpy'
    assert MpmathPrinter().doprint(obj) == 'mpmath'


def test_codegen_ast_nodes():
    assert pycode(none) == 'None'


def test_issue_14283():
    prntr = PythonCodePrinter()

    assert prntr.doprint(zoo) == "float('nan')"
    assert prntr.doprint(-oo) == "float('-inf')"

def test_NumPyPrinter_print_seq():
    n = NumPyPrinter()

    assert n._print_seq(range(2)) == '(0, 1,)'<|MERGE_RESOLUTION|>--- conflicted
+++ resolved
@@ -73,17 +73,14 @@
     assert p.doprint(A**(-1)) == "numpy.linalg.inv(A)"
     assert p.doprint(A**5) == "numpy.linalg.matrix_power(A, 5)"
 
-<<<<<<< HEAD
     u = MatrixSymbol('x', 2, 1)
     v = MatrixSymbol('y', 2, 1)
     assert p.doprint(MatrixSolve(A, u)) == 'numpy.linalg.solve(A, x)'
     assert p.doprint(MatrixSolve(A, u) + v) == 'numpy.linalg.solve(A, x) + y'
-=======
     # Workaround for numpy negative integer power errors
     assert p.doprint(x**-1) == 'x**(-1.0)'
     assert p.doprint(x**-2) == 'x**(-2.0)'
 
->>>>>>> dec26834
 
 def test_SciPyPrinter():
     p = SciPyPrinter()
