--- conflicted
+++ resolved
@@ -1,17 +1,10 @@
-<<<<<<< HEAD
 from sympy import symbols, Mul, sin, Integral, oo, Eq, Sum, sqrt, pi, exp
-=======
-from sympy import symbols, Mul, sin, Integral, oo, Eq, Sum
 from sympy.core.expr import unchanged
->>>>>>> da58ee6a
-from sympy.stats import Normal, Poisson, variance
-from sympy.stats import Covariance, Variance, Probability, Expectation
-<<<<<<< HEAD
+from sympy.stats import (Normal, Poisson, variance, Covariance, Variance,
+                         Probability, Expectation)
 from sympy.utilities.pytest import raises
-=======
 from sympy.stats.rv import probability, expectation
 
->>>>>>> da58ee6a
 
 def test_literal_probability():
     X = Normal('X', 2, 3)
