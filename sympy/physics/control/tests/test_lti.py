--- conflicted
+++ resolved
@@ -1,4 +1,3 @@
-<<<<<<< HEAD
 from sympy import symbols, factor, Function, simplify, exp, pi, oo, I, \
     ShapeError, Rational, sqrt, CRootOf
 from sympy.matrices import Matrix
@@ -11,14 +10,6 @@
 TF1 = TransferFunction(1, s**2 + 2*zeta*wn*s + wn**2, s)
 TF2 = TransferFunction(k, 1, s)
 TF3 = TransferFunction(a2*p - s, a2*s + p, s)
-=======
-from sympy import symbols, Matrix, factor, Function, simplify, exp, oo, I, \
-    Rational, sqrt, CRootOf, S, Mul, Pow, Add
-from sympy.physics.control.lti import TransferFunction, Series, Parallel, Feedback
-from sympy.testing.pytest import raises
-
-a, x, b, s, g, d, p, k, a0, a1, a2, b0, b1, b2, tau = symbols('a, x, b, s, g, d, p, k, a0:3, b0:3, tau')
->>>>>>> 6a57794c
 
 
 def test_TransferFunction_construction():
