from sympy.core.backend import (S, sympify, expand, sqrt, Add, zeros,
    ImmutableMatrix as Matrix)
from sympy import trigsimp
from sympy.printing.defaults import Printable
from sympy.utilities.misc import filldedent
from sympy.core.evalf import EvalfMixin, prec_to_dps
__all__ = ['Vector']


<<<<<<< HEAD
class Vector(EvalfMixin):
=======
class Vector(Printable):
>>>>>>> 65e72946
    """The class used to define vectors.

    It along with ReferenceFrame are the building blocks of describing a
    classical mechanics system in PyDy and sympy.physics.vector.

    Attributes
    ==========

    simp : Boolean
        Let certain methods use trigsimp on their outputs

    """

    simp = False

    def __init__(self, inlist):
        """This is the constructor for the Vector class.  You shouldn't be
        calling this, it should only be used by other functions. You should be
        treating Vectors like you would with if you were doing the math by
        hand, and getting the first 3 from the standard basis vectors from a
        ReferenceFrame.

        The only exception is to create a zero vector:
        zv = Vector(0)

        """

        self.args = []
        if inlist == 0:
            inlist = []
        if isinstance(inlist, dict):
            d = inlist
        else:
            d = {}
            for inp in inlist:
                if inp[1] in d:
                    d[inp[1]] += inp[0]
                else:
                    d[inp[1]] = inp[0]

        for k, v in d.items():
            if v != Matrix([0, 0, 0]):
                self.args.append((v, k))

    @property
    def func(self):
        return Vector

    is_number = False

    def __hash__(self):
        return hash(tuple(self.args))

    def __add__(self, other):
        """The add operator for Vector. """
        if other == 0:
            return self
        other = _check_vector(other)
        return Vector(self.args + other.args)

    def __and__(self, other):
        """Dot product of two vectors.

        Returns a scalar, the dot product of the two Vectors

        Parameters
        ==========

        other : Vector
            The Vector which we are dotting with

        Examples
        ========

        >>> from sympy.physics.vector import ReferenceFrame, dot
        >>> from sympy import symbols
        >>> q1 = symbols('q1')
        >>> N = ReferenceFrame('N')
        >>> dot(N.x, N.x)
        1
        >>> dot(N.x, N.y)
        0
        >>> A = N.orientnew('A', 'Axis', [q1, N.x])
        >>> dot(N.y, A.y)
        cos(q1)

        """

        from sympy.physics.vector.dyadic import Dyadic
        if isinstance(other, Dyadic):
            return NotImplemented
        other = _check_vector(other)
        out = S.Zero
        for i, v1 in enumerate(self.args):
            for j, v2 in enumerate(other.args):
                out += ((v2[0].T)
                        * (v2[1].dcm(v1[1]))
                        * (v1[0]))[0]
        if Vector.simp:
            return trigsimp(sympify(out), recursive=True)
        else:
            return sympify(out)

    def __truediv__(self, other):
        """This uses mul and inputs self and 1 divided by other. """
        return self.__mul__(sympify(1) / other)

    def __eq__(self, other):
        """Tests for equality.

        It is very import to note that this is only as good as the SymPy
        equality test; False does not always mean they are not equivalent
        Vectors.
        If other is 0, and self is empty, returns True.
        If other is 0 and self is not empty, returns False.
        If none of the above, only accepts other as a Vector.

        """

        if other == 0:
            other = Vector(0)
        try:
            other = _check_vector(other)
        except TypeError:
            return False
        if (self.args == []) and (other.args == []):
            return True
        elif (self.args == []) or (other.args == []):
            return False

        frame = self.args[0][1]
        for v in frame:
            if expand((self - other) & v) != 0:
                return False
        return True

    def __mul__(self, other):
        """Multiplies the Vector by a sympifyable expression.

        Parameters
        ==========

        other : Sympifyable
            The scalar to multiply this Vector with

        Examples
        ========

        >>> from sympy.physics.vector import ReferenceFrame
        >>> from sympy import Symbol
        >>> N = ReferenceFrame('N')
        >>> b = Symbol('b')
        >>> V = 10 * b * N.x
        >>> print(V)
        10*b*N.x

        """

        newlist = [v for v in self.args]
        for i, v in enumerate(newlist):
            newlist[i] = (sympify(other) * newlist[i][0], newlist[i][1])
        return Vector(newlist)

    def __ne__(self, other):
        return not self == other

    def __neg__(self):
        return self * -1

    def __or__(self, other):
        """Outer product between two Vectors.

        A rank increasing operation, which returns a Dyadic from two Vectors

        Parameters
        ==========

        other : Vector
            The Vector to take the outer product with

        Examples
        ========

        >>> from sympy.physics.vector import ReferenceFrame, outer
        >>> N = ReferenceFrame('N')
        >>> outer(N.x, N.x)
        (N.x|N.x)

        """

        from sympy.physics.vector.dyadic import Dyadic
        other = _check_vector(other)
        ol = Dyadic(0)
        for i, v in enumerate(self.args):
            for i2, v2 in enumerate(other.args):
                # it looks this way because if we are in the same frame and
                # use the enumerate function on the same frame in a nested
                # fashion, then bad things happen
                ol += Dyadic([(v[0][0] * v2[0][0], v[1].x, v2[1].x)])
                ol += Dyadic([(v[0][0] * v2[0][1], v[1].x, v2[1].y)])
                ol += Dyadic([(v[0][0] * v2[0][2], v[1].x, v2[1].z)])
                ol += Dyadic([(v[0][1] * v2[0][0], v[1].y, v2[1].x)])
                ol += Dyadic([(v[0][1] * v2[0][1], v[1].y, v2[1].y)])
                ol += Dyadic([(v[0][1] * v2[0][2], v[1].y, v2[1].z)])
                ol += Dyadic([(v[0][2] * v2[0][0], v[1].z, v2[1].x)])
                ol += Dyadic([(v[0][2] * v2[0][1], v[1].z, v2[1].y)])
                ol += Dyadic([(v[0][2] * v2[0][2], v[1].z, v2[1].z)])
        return ol

    def _latex(self, printer):
        """Latex Printing method. """

        ar = self.args  # just to shorten things
        if len(ar) == 0:
            return str(0)
        ol = []  # output list, to be concatenated to a string
        for i, v in enumerate(ar):
            for j in 0, 1, 2:
                # if the coef of the basis vector is 1, we skip the 1
                if ar[i][0][j] == 1:
                    ol.append(' + ' + ar[i][1].latex_vecs[j])
                # if the coef of the basis vector is -1, we skip the 1
                elif ar[i][0][j] == -1:
                    ol.append(' - ' + ar[i][1].latex_vecs[j])
                elif ar[i][0][j] != 0:
                    # If the coefficient of the basis vector is not 1 or -1;
                    # also, we might wrap it in parentheses, for readability.
                    arg_str = printer._print(ar[i][0][j])
                    if isinstance(ar[i][0][j], Add):
                        arg_str = "(%s)" % arg_str
                    if arg_str[0] == '-':
                        arg_str = arg_str[1:]
                        str_start = ' - '
                    else:
                        str_start = ' + '
                    ol.append(str_start + arg_str + ar[i][1].latex_vecs[j])
        outstr = ''.join(ol)
        if outstr.startswith(' + '):
            outstr = outstr[3:]
        elif outstr.startswith(' '):
            outstr = outstr[1:]
        return outstr

    def _pretty(self, printer):
        """Pretty Printing method. """
        from sympy.printing.pretty.stringpict import prettyForm
        e = self

        class Fake:

            def render(self, *args, **kwargs):
                ar = e.args  # just to shorten things
                if len(ar) == 0:
                    return str(0)
                pforms = []  # output list, to be concatenated to a string
                for i, v in enumerate(ar):
                    for j in 0, 1, 2:
                        # if the coef of the basis vector is 1, we skip the 1
                        if ar[i][0][j] == 1:
                            pform = printer._print(ar[i][1].pretty_vecs[j])
                        # if the coef of the basis vector is -1, we skip the 1
                        elif ar[i][0][j] == -1:
                            pform = printer._print(ar[i][1].pretty_vecs[j])
                            pform = prettyForm(*pform.left(" - "))
                            bin = prettyForm.NEG
                            pform = prettyForm(binding=bin, *pform)
                        elif ar[i][0][j] != 0:
                            # If the basis vector coeff is not 1 or -1,
                            # we might wrap it in parentheses, for readability.
                            pform = printer._print(ar[i][0][j])

                            if isinstance(ar[i][0][j], Add):
                                tmp = pform.parens()
                                pform = prettyForm(tmp[0], tmp[1])

                            pform = prettyForm(*pform.right(" ",
                                                ar[i][1].pretty_vecs[j]))
                        else:
                            continue
                        pforms.append(pform)

                pform = prettyForm.__add__(*pforms)
                kwargs["wrap_line"] = kwargs.get("wrap_line")
                kwargs["num_columns"] = kwargs.get("num_columns")
                out_str = pform.render(*args, **kwargs)
                mlines = [line.rstrip() for line in out_str.split("\n")]
                return "\n".join(mlines)

        return Fake()

    def __ror__(self, other):
        """Outer product between two Vectors.

        A rank increasing operation, which returns a Dyadic from two Vectors

        Parameters
        ==========

        other : Vector
            The Vector to take the outer product with

        Examples
        ========

        >>> from sympy.physics.vector import ReferenceFrame, outer
        >>> N = ReferenceFrame('N')
        >>> outer(N.x, N.x)
        (N.x|N.x)

        """

        from sympy.physics.vector.dyadic import Dyadic
        other = _check_vector(other)
        ol = Dyadic(0)
        for i, v in enumerate(other.args):
            for i2, v2 in enumerate(self.args):
                # it looks this way because if we are in the same frame and
                # use the enumerate function on the same frame in a nested
                # fashion, then bad things happen
                ol += Dyadic([(v[0][0] * v2[0][0], v[1].x, v2[1].x)])
                ol += Dyadic([(v[0][0] * v2[0][1], v[1].x, v2[1].y)])
                ol += Dyadic([(v[0][0] * v2[0][2], v[1].x, v2[1].z)])
                ol += Dyadic([(v[0][1] * v2[0][0], v[1].y, v2[1].x)])
                ol += Dyadic([(v[0][1] * v2[0][1], v[1].y, v2[1].y)])
                ol += Dyadic([(v[0][1] * v2[0][2], v[1].y, v2[1].z)])
                ol += Dyadic([(v[0][2] * v2[0][0], v[1].z, v2[1].x)])
                ol += Dyadic([(v[0][2] * v2[0][1], v[1].z, v2[1].y)])
                ol += Dyadic([(v[0][2] * v2[0][2], v[1].z, v2[1].z)])
        return ol

    def __rsub__(self, other):
        return (-1 * self) + other

    def _sympystr(self, printer, order=True):
        """Printing method. """
        if not order or len(self.args) == 1:
            ar = list(self.args)
        elif len(self.args) == 0:
            return printer._print(0)
        else:
            d = {v[1]: v[0] for v in self.args}
            keys = sorted(d.keys(), key=lambda x: x.index)
            ar = []
            for key in keys:
                ar.append((d[key], key))
        ol = []  # output list, to be concatenated to a string
        for i, v in enumerate(ar):
            for j in 0, 1, 2:
                # if the coef of the basis vector is 1, we skip the 1
                if ar[i][0][j] == 1:
                    ol.append(' + ' + ar[i][1].str_vecs[j])
                # if the coef of the basis vector is -1, we skip the 1
                elif ar[i][0][j] == -1:
                    ol.append(' - ' + ar[i][1].str_vecs[j])
                elif ar[i][0][j] != 0:
                    # If the coefficient of the basis vector is not 1 or -1;
                    # also, we might wrap it in parentheses, for readability.
                    arg_str = printer._print(ar[i][0][j])
                    if isinstance(ar[i][0][j], Add):
                        arg_str = "(%s)" % arg_str
                    if arg_str[0] == '-':
                        arg_str = arg_str[1:]
                        str_start = ' - '
                    else:
                        str_start = ' + '
                    ol.append(str_start + arg_str + '*' + ar[i][1].str_vecs[j])
        outstr = ''.join(ol)
        if outstr.startswith(' + '):
            outstr = outstr[3:]
        elif outstr.startswith(' '):
            outstr = outstr[1:]
        return outstr

    def __sub__(self, other):
        """The subtraction operator. """
        return self.__add__(other * -1)

    def __xor__(self, other):
        """The cross product operator for two Vectors.

        Returns a Vector, expressed in the same ReferenceFrames as self.

        Parameters
        ==========

        other : Vector
            The Vector which we are crossing with

        Examples
        ========

        >>> from sympy.physics.vector import ReferenceFrame
        >>> from sympy import symbols
        >>> q1 = symbols('q1')
        >>> N = ReferenceFrame('N')
        >>> N.x ^ N.y
        N.z
        >>> A = N.orientnew('A', 'Axis', [q1, N.x])
        >>> A.x ^ N.y
        N.z
        >>> N.y ^ A.x
        - sin(q1)*A.y - cos(q1)*A.z

        """

        from sympy.physics.vector.dyadic import Dyadic
        if isinstance(other, Dyadic):
            return NotImplemented
        other = _check_vector(other)
        if other.args == []:
            return Vector(0)

        def _det(mat):
            """This is needed as a little method for to find the determinant
            of a list in python; needs to work for a 3x3 list.
            SymPy's Matrix won't take in Vector, so need a custom function.
            You shouldn't be calling this.

            """

            return (mat[0][0] * (mat[1][1] * mat[2][2] - mat[1][2] * mat[2][1])
                    + mat[0][1] * (mat[1][2] * mat[2][0] - mat[1][0] *
                    mat[2][2]) + mat[0][2] * (mat[1][0] * mat[2][1] -
                    mat[1][1] * mat[2][0]))

        outlist = []
        ar = other.args  # For brevity
        for i, v in enumerate(ar):
            tempx = v[1].x
            tempy = v[1].y
            tempz = v[1].z
            tempm = ([[tempx, tempy, tempz], [self & tempx, self & tempy,
                self & tempz], [Vector([ar[i]]) & tempx,
                Vector([ar[i]]) & tempy, Vector([ar[i]]) & tempz]])
            outlist += _det(tempm).args
        return Vector(outlist)

    __radd__ = __add__
    __rand__ = __and__
    __rmul__ = __mul__

    def separate(self):
        """
        The constituents of this vector in different reference frames,
        as per its definition.

        Returns a dict mapping each ReferenceFrame to the corresponding
        constituent Vector.

        Examples
        ========

        >>> from sympy.physics.vector import ReferenceFrame
        >>> R1 = ReferenceFrame('R1')
        >>> R2 = ReferenceFrame('R2')
        >>> v = R1.x + R2.x
        >>> v.separate() == {R1: R1.x, R2: R2.x}
        True

        """

        components = {}
        for x in self.args:
            components[x[1]] = Vector([x])
        return components

    def dot(self, other):
        return self & other
    dot.__doc__ = __and__.__doc__

    def cross(self, other):
        return self ^ other
    cross.__doc__ = __xor__.__doc__

    def outer(self, other):
        return self | other
    outer.__doc__ = __or__.__doc__

    def diff(self, var, frame, var_in_dcm=True):
        """Returns the partial derivative of the vector with respect to a
        variable in the provided reference frame.

        Parameters
        ==========
        var : Symbol
            What the partial derivative is taken with respect to.
        frame : ReferenceFrame
            The reference frame that the partial derivative is taken in.
        var_in_dcm : boolean
            If true, the differentiation algorithm assumes that the variable
            may be present in any of the direction cosine matrices that relate
            the frame to the frames of any component of the vector. But if it
            is known that the variable is not present in the direction cosine
            matrices, false can be set to skip full reexpression in the desired
            frame.

        Examples
        ========

        >>> from sympy import Symbol
        >>> from sympy.physics.vector import dynamicsymbols, ReferenceFrame
        >>> from sympy.physics.vector import Vector
        >>> from sympy.physics.vector import init_vprinting
        >>> init_vprinting(pretty_print=False)
        >>> Vector.simp = True
        >>> t = Symbol('t')
        >>> q1 = dynamicsymbols('q1')
        >>> N = ReferenceFrame('N')
        >>> A = N.orientnew('A', 'Axis', [q1, N.y])
        >>> A.x.diff(t, N)
        - q1'*A.z
        >>> B = ReferenceFrame('B')
        >>> u1, u2 = dynamicsymbols('u1, u2')
        >>> v = u1 * A.x + u2 * B.y
        >>> v.diff(u2, N, var_in_dcm=False)
        B.y

        """

        from sympy.physics.vector.frame import _check_frame

        var = sympify(var)
        _check_frame(frame)

        inlist = []

        for vector_component in self.args:
            measure_number = vector_component[0]
            component_frame = vector_component[1]
            if component_frame == frame:
                inlist += [(measure_number.diff(var), frame)]
            else:
                # If the direction cosine matrix relating the component frame
                # with the derivative frame does not contain the variable.
                if not var_in_dcm or (frame.dcm(component_frame).diff(var) ==
                                      zeros(3, 3)):
                    inlist += [(measure_number.diff(var),
                                        component_frame)]
                else:  # else express in the frame
                    reexp_vec_comp = Vector([vector_component]).express(frame)
                    deriv = reexp_vec_comp.args[0][0].diff(var)
                    inlist += Vector([(deriv, frame)]).express(component_frame).args

        return Vector(inlist)

    def express(self, otherframe, variables=False):
        """
        Returns a Vector equivalent to this one, expressed in otherframe.
        Uses the global express method.

        Parameters
        ==========

        otherframe : ReferenceFrame
            The frame for this Vector to be described in

        variables : boolean
            If True, the coordinate symbols(if present) in this Vector
            are re-expressed in terms otherframe

        Examples
        ========

        >>> from sympy.physics.vector import ReferenceFrame, dynamicsymbols
        >>> from sympy.physics.vector import init_vprinting
        >>> init_vprinting(pretty_print=False)
        >>> q1 = dynamicsymbols('q1')
        >>> N = ReferenceFrame('N')
        >>> A = N.orientnew('A', 'Axis', [q1, N.y])
        >>> A.x.express(N)
        cos(q1)*N.x - sin(q1)*N.z

        """
        from sympy.physics.vector import express
        return express(self, otherframe, variables=variables)

    def to_matrix(self, reference_frame):
        """Returns the matrix form of the vector with respect to the given
        frame.

        Parameters
        ----------
        reference_frame : ReferenceFrame
            The reference frame that the rows of the matrix correspond to.

        Returns
        -------
        matrix : ImmutableMatrix, shape(3,1)
            The matrix that gives the 1D vector.

        Examples
        ========

        >>> from sympy import symbols
        >>> from sympy.physics.vector import ReferenceFrame
        >>> a, b, c = symbols('a, b, c')
        >>> N = ReferenceFrame('N')
        >>> vector = a * N.x + b * N.y + c * N.z
        >>> vector.to_matrix(N)
        Matrix([
        [a],
        [b],
        [c]])
        >>> beta = symbols('beta')
        >>> A = N.orientnew('A', 'Axis', (beta, N.x))
        >>> vector.to_matrix(A)
        Matrix([
        [                         a],
        [ b*cos(beta) + c*sin(beta)],
        [-b*sin(beta) + c*cos(beta)]])

        """

        return Matrix([self.dot(unit_vec) for unit_vec in
                       reference_frame]).reshape(3, 1)

    def doit(self, **hints):
        """Calls .doit() on each term in the Vector"""
        d = {}
        for v in self.args:
            d[v[1]] = v[0].applyfunc(lambda x: x.doit(**hints))
        return Vector(d)

    def dt(self, otherframe):
        """
        Returns a Vector which is the time derivative of
        the self Vector, taken in frame otherframe.

        Calls the global time_derivative method

        Parameters
        ==========

        otherframe : ReferenceFrame
            The frame to calculate the time derivative in

        """
        from sympy.physics.vector import time_derivative
        return time_derivative(self, otherframe)

    def simplify(self):
        """Returns a simplified Vector."""
        d = {}
        for v in self.args:
            d[v[1]] = v[0].simplify()
        return Vector(d)

    def subs(self, *args, **kwargs):
        """Substitution on the Vector.

        Examples
        ========

        >>> from sympy.physics.vector import ReferenceFrame
        >>> from sympy import Symbol
        >>> N = ReferenceFrame('N')
        >>> s = Symbol('s')
        >>> a = N.x * s
        >>> a.subs({s: 2})
        2*N.x

        """

        d = {}
        for v in self.args:
            d[v[1]] = v[0].subs(*args, **kwargs)
        return Vector(d)

    def magnitude(self):
        """Returns the magnitude (Euclidean norm) of self."""
        return sqrt(self & self)

    def normalize(self):
        """Returns a Vector of magnitude 1, codirectional with self."""
        return Vector(self.args + []) / self.magnitude()

    def applyfunc(self, f):
        """Apply a function to each component of a vector."""
        if not callable(f):
            raise TypeError("`f` must be callable.")

        d = {}
        for v in self.args:
            d[v[1]] = v[0].applyfunc(f)
        return Vector(d)

    def free_symbols(self, reference_frame):
        """
        Returns the free symbols in the measure numbers of the vector
        expressed in the given reference frame.

        Parameter
        =========

        reference_frame : ReferenceFrame
            The frame with respect to which the free symbols of the
            given vector is to be determined.

        """

        return self.to_matrix(reference_frame).free_symbols

    def _eval_evalf(self, prec):
        if not self.args:
            return self
        new_args = []
        for mat, frame in self.args:
            new_args.append([mat.evalf(n=prec_to_dps(prec)), frame])
        return Vector(new_args)


class VectorTypeError(TypeError):

    def __init__(self, other, want):
        msg = filldedent("Expected an instance of %s, but received object "
                         "'%s' of %s." % (type(want), other, type(other)))
        super().__init__(msg)


def _check_vector(other):
    if not isinstance(other, Vector):
        raise TypeError('A Vector must be supplied')
    return other<|MERGE_RESOLUTION|>--- conflicted
+++ resolved
@@ -7,11 +7,7 @@
 __all__ = ['Vector']
 
 
-<<<<<<< HEAD
-class Vector(EvalfMixin):
-=======
-class Vector(Printable):
->>>>>>> 65e72946
+class Vector(Printable, EvalfMixin):
     """The class used to define vectors.
 
     It along with ReferenceFrame are the building blocks of describing a
